/*
  This file is part of MADNESS.

  Copyright (C) 2007,2010 Oak Ridge National Laboratory

  This program is free software; you can redistribute it and/or modify
  it under the terms of the GNU General Public License as published by
  the Free Software Foundation; either version 2 of the License, or
  (at your option) any later version.

  This program is distributed in the hope that it will be useful,
  but WITHOUT ANY WARRANTY; without even the implied warranty of
  MERCHANTABILITY or FITNESS FOR A PARTICULAR PURPOSE. See the
  GNU General Public License for more details.

  You should have received a copy of the GNU General Public License
  along with this program; if not, write to the Free Software
  Foundation, Inc., 59 Temple Place, Suite 330, Boston, MA 02111-1307 USA

  For more information please contact:

  Robert J. Harrison
  Oak Ridge National Laboratory
  One Bethel Valley Road
  P.O. Box 2008, MS-6367

  email: harrisonrj@ornl.gov
  tel:   865-241-3937
  fax:   865-572-0680


  $Id$
*/

/// \file test6.cc
/// \brief test various functionality for 6d functions

#include <madness/mra/mra.h>

using namespace madness;

std::string ok(const bool b) {if (b) return "ok   "; return "fail ";};

int check_small(const double val, const double eps, const std::string message) {
	bool is_small=(fabs(val)<eps);
	print(ok(is_small),val,message);
	return (is_small) ? 0 : 1;
}

int check(bool b, const std::string message) {
	print(ok(b),message);
	return (b) ? 0 : 1;
}

bool is_small(const double& val, const double& eps) {
	return (val<eps);
}


bool is_large(const double& val, const double& eps) {
	return (val>eps);
}

template<size_t NDIM>
void load_function(World& world, Function<double,NDIM>& pair, const std::string name) {
    if (world.rank()==0)  print("loading function ", name);

    archive::ParallelInputArchive ar(world, name.c_str());
    ar & pair;

    FunctionDefaults<3>::set_k(pair.k());
    FunctionDefaults<6>::set_k(pair.k());

    FunctionDefaults<3>::set_thresh(pair.thresh());
    FunctionDefaults<6>::set_thresh(pair.thresh());

    std::string line="loaded function "+name;
    pair.print_size(line);

}

template<size_t NDIM>
void save_function(World& world, Function<double,NDIM>& pair, const std::string name) {
    if (world.rank()==0)  print("saving function ", name);

    archive::ParallelOutputArchive ar(world, name.c_str());
    ar & pair;

    std::string line="saved function "+name;
    pair.print_size(line);

}


static double one_3d(const coord_3d& r) {
	return 1.0;
}

static double zero_3d(const coord_3d& r) {
	return 0.0;
}

static double one_6d(const coord_6d& r) {
	return 1.0;
}

static double gauss_3d(const coord_3d& r) {
    const double x=r[0], y=r[1], z=r[2];
    const double r2= sqrt(x*x + y*y + z*z);
    const double norm=0.712705695388313;
    return norm*exp(-r2);
}

static double tightgauss_3d(const coord_3d& r) {
    const double x=r[0], y=r[1], z=r[2];
    const double r2= sqrt(x*x + y*y + z*z);
    const double norm=0.712705695388313;
    return norm*exp(-2.0*r2);
}

static double gauss_plus_one_3d(const coord_3d& r) {
    return gauss_3d(r)+one_3d(r);
}
static double gauss_plus_tight_3d(const coord_3d& r) {
    return gauss_3d(r)+tightgauss_3d(r);
}


static double gauss_6d(const coord_6d& r) {
    coord_3d r1, r2;
    r1[0]=r[0],    r1[1]=r[1],    r1[2]=r[2];
    r2[0]=r[3],    r2[1]=r[4],    r2[2]=r[5];
    return gauss_3d(r1)*gauss_3d(r2);
}


static double r2r(const coord_6d& r) {
    coord_3d r1, r2;
    r1[0]=r[0],    r1[1]=r[1],    r1[2]=r[2];
    r2[0]=r[3],    r2[1]=r[4],    r2[2]=r[5];
    double g1=gauss_3d(r1);
    return g1*g1*gauss_3d(r2);
}

//static double add_test(const coord_6d& r) {
//    coord_3d r1, r2;
//    r1[0]=r[0],    r1[1]=r[1],    r1[2]=r[2];
//    r2[0]=r[3],    r2[1]=r[4],    r2[2]=r[5];
//    double g1=gauss_3d(r1);
//    double g2=gauss_3d(r2);
//
//    return g1*g2 + g1*g1*g2;
//}

static double V(const Vector<double,3>& r) {
  return -1.0/sqrt(r[0]*r[0]+r[1]*r[1]+r[2]*r[2]+1e-12);
}

/// test f(1,2) = g(1) h(2)
int test_hartree_product(World& world, const long& k, const double thresh) {

	print("entering hartree_product");
	int nerror=0;
	bool good;

    real_function_3d phi=real_factory_3d(world).f(gauss_3d);
    real_function_3d phisq=phi*phi;

    {
        real_function_6d ij=hartree_product(phi,phi);
        ij.truncate();

        double norm=ij.norm2();
        print("norm(ij)",norm);

        double err=ij.err(gauss_6d);
        good=is_small(err,thresh);
        print(ok(good), "hartree_product(phi,phi) error:",err);
        if (not good) nerror++;

    }

    {
        real_function_6d ij=hartree_product(phisq,phi);
        double err=ij.err(r2r);
        good=is_small(err,thresh);
        print(ok(good), "hartree_product(phi^2,phi) error:",err);
        if (not good) nerror++;
    }

	print("all done\n");
	return nerror;
}

int test_Vphi_op(World& world, const long& k, const double thresh) {
    print("entering Vphi_op f(1,2)*g(1)");
    int nerror=0;
    bool good;

    real_function_6d f12=TwoElectronFactory(world).f12().thresh(thresh).gamma(1.0).k(k+1);


    const real_function_3d phi=real_factory_3d(world).f(gauss_3d);
    const real_function_3d phi2=phi*phi;

    real_function_6d fii=CompositeFactory<double,6,3>(world)
    	    	.particle1(copy(phi))
    	    	.particle2(copy(phi))
    	    	.g12(f12);

    fii.fill_tree();
	save_function(world,fii,"fii");

	real_function_6d bra =
			CompositeFactory<double, 6, 3>(world)
				.particle1(copy(phi)).particle2(copy(phi));

	const double a = inner(fii,bra);
	print("<ii | f12 | ii> 6d: ",a);

	const double a1 = inner(phi,phi);
	print("< i i | i i >", a1*a1);

	// make all the operators that we need
	real_convolution_3d slaterf12 = SlaterF12Operator(world, 1.0, 1.e-5, 1.e-5);

	real_function_3d fii1=slaterf12(phi2);
	double b=inner(phi2,fii1);
	double b1=inner(phi2,phi2);
	print("<ii | f12 | ii> 3d: ",b);
	print("<ii | | ii> 3d:     ",b1);

	print("error",a-b);
	return 1;
}

/// test f(1,2)*g(1)
int test_multiply(World& world, const long& k, const double thresh) {

    print("entering multiply f(1,2)*g(1)");
    int nerror=0;
    bool good;

    real_function_6d f12=TwoElectronFactory(world).f12().thresh(thresh).gamma(1.0);


    const real_function_3d phi=real_factory_3d(world).f(gauss_3d);
    const real_function_3d phisq=phi*phi;

    real_function_6d fii=CompositeFactory<double,6,3>(world)
    	    	.particle1(copy(phi))
    	    	.particle2(copy(phi))
    	    	.g12(f12);
    real_function_6d fi2i=CompositeFactory<double,6,3>(world)
    	    	.particle1(copy(phisq))
    	    	.particle2(copy(phi))
    	    	.g12(f12);

    real_function_6d fii2=CompositeFactory<double,6,3>(world)
                .particle1(copy(phi))
                .particle2(copy(phisq))
                .g12(f12);


    if (1) {
    	fii.fill_tree();
    	save_function(world,fii,"fii");
    	fi2i.fill_tree();
    	save_function(world,fi2i,"fi2i");
        fii2.fill_tree();
        save_function(world,fii2,"fii2");

    } else {
    	load_function(world,fii,"fii");
        load_function(world,fi2i,"fi2i");
    	load_function(world,fii2,"fii2");
    }
    fii.print_size("f12 |phi phi>");
    fi2i.print_size("f12 |phi^2 phi>");
    fii2.print_size("f12 |phi phi^2>");


    real_function_6d iij1=multiply(copy(fii),phi,1);
    iij1.print_size("multiply 1");
    iij1.truncate().reduce_rank();
    iij1.print_size("multiply 1 truncated");
    double err=(fi2i-iij1).norm2();
    good=is_small(err,thresh);
    print(ok(good), "multiply f(1,2)*g(1) error:",err);

    {
        real_function_6d iij2=multiply(copy(fii),phi,2);
        iij2.print_size("multiply 2");
        iij2.truncate().reduce_rank();
        iij2.print_size("multiply 2 truncated");
        double err=(fii2-iij2).norm2();
        good=is_small(err,thresh);
        print(ok(good), "multiply f(1,2)*g(2) error:",err);
    }



    real_function_6d iij3=CompositeFactory<double,6,3>(world)
    	    	.ket(copy(fii)).V_for_particle1(copy(phi));
    iij3.fill_tree();
    iij3.print_size("CompositeFactory");
    iij3.truncate();
    iij3.print_size("CompositeFactory truncated");

    double err4=(fi2i-iij3).norm2();
    print("error in CompositeFactory 1",err4);
    good=is_small(err4,thresh);
    print(ok(good), "CompositeFactory f(1,2)*g(1) error:",err4);


    if (not good) nerror++;

    print("all done\n");
    return nerror;
}

/// test f(1,2) + g(1,2) for both f and g reconstructed
int test_add(World& world, const long& k, const double thresh) {

    print("entering add");
    int nerror=0;

    // simple test for 3d functions and different adding schemes
    real_function_3d one3=real_factory_3d(world).f(one_3d);
    real_function_3d gauss3=real_factory_3d(world).f(gauss_3d);
    real_function_3d gauss_plus_one3=real_factory_3d(world).f(gauss_plus_one_3d);

    {
    	real_function_3d r1=one3+gauss3;
    	double error1=r1.err(gauss_plus_one_3d);
    	nerror+=check_small(error1,thresh,"operator+");
    }
    {
    	real_function_3d r1=one3+gauss3;	// this has been checked before
    	real_function_3d r2=r1-gauss_plus_one3;
    	double error2=r2.err(zero_3d);
    	nerror+=check_small(error2,thresh,"operator-");
    }
    {
    	one3.compress(); gauss3.compress();
    	real_function_3d r3=gaxpy_oop(1.0,one3,1.0,gauss3);
    	nerror+=check(r3.is_compressed(),"is compressed");
    	double error3=r3.err(gauss_plus_one_3d);
    	nerror+=check_small(error3,thresh,"gaxpy_oop add");
    }
    {
    	one3.reconstruct(); gauss3.reconstruct();
    	real_function_3d r4=gaxpy_oop_reconstructed(1.0,one3,1.0,gauss3);
    	nerror+=check(!r4.is_compressed(),"is reconstructed");
    	double error4=r4.err(gauss_plus_one_3d);
    	nerror+=check_small(error4,thresh,"gaxpy_oop_reconstructed");
    }
    {
    	real_function_3d r=copy(one3);
    	r.compress(); gauss3.compress();
    	r+=gauss3;
    	nerror+=check(r.is_compressed(),"is reconstructed");
    	double error1=r.err(gauss_plus_one_3d);
    	nerror+=check_small(error1,thresh,"operator+=, compressed");
    }
    {
    	real_function_3d r=copy(one3);
    	r.reconstruct(); gauss3.reconstruct();
    	r+=gauss3;
    	nerror+=check(r.is_compressed(),"is reconstructed");
    	double error1=r.err(gauss_plus_one_3d);
    	nerror+=check_small(error1,thresh,"operator+=, reconstructed");
    }
    {
    	one3.reconstruct(); gauss3.reconstruct();
    	real_function_3d r=gaxpy_oop_reconstructed(1.0,one3,-1.0,gauss3);
    	nerror+=check(!r.is_compressed(),"is reconstructed");
    	real_function_3d r2=one3-gauss3;
    	double error=(r-r2).norm2();
    	nerror+=check_small(error,thresh,"gaxpy_oop_reconstructed subtract");
    }
    {
    	real_function_3d r=copy(gauss3);
    	r.reconstruct(); gauss3.reconstruct();
    	r.add_scalar(1.0);
    	nerror+=check(!r.is_compressed(),"is reconstructed");
    	double error1=r.err(gauss_plus_one_3d);
    	nerror+=check_small(error1,thresh,"add_scalar");
    }


    // 6d tests; mainly consistency checks since err() function is very expensive in 6d
    real_function_6d f=hartree_product(gauss3,gauss3);
    real_function_6d one6=real_factory_6d(world).f(one_6d);

    {
    	real_function_6d r=copy(f);
    	r.add_scalar(1.0);
    	real_function_6d r2=one6+f;
    	double error=(r2-r).norm2();
    	nerror+=check_small(error,thresh,"6d add_scalar/operator+/-");
    }
    {
        real_function_3d tightgauss3=real_factory_3d(world).f(tightgauss_3d);
        real_function_3d gauss_plus_tight3=real_factory_3d(world).f(gauss_plus_tight_3d);

    	real_function_6d r=hartree_product(gauss_plus_tight3,gauss_plus_tight3);
    	real_function_6d r1=hartree_product(gauss3,gauss3);
    	real_function_6d r2=hartree_product(gauss3,tightgauss3);
    	real_function_6d r22=hartree_product(tightgauss3,gauss3);
    	r22+=r2;
    	r22.scale(0.5);
    	real_function_6d r3=hartree_product(tightgauss3,tightgauss3);
    	real_function_6d r4=gaxpy_oop_reconstructed(1.0,r,-2.0,r22)-r1-r3;
    	double error=r4.norm2();
    	nerror+=check_small(error,1.5*thresh,"6d gaxpy_oop_reconstructed/operator+=/operator- note loosened threshold");
    }

    print("all done\n");
    return nerror;
}


/// test f(1,2) + g(1,2) for both f and g reconstructed
int test_exchange(World& world, const long& k, const double thresh) {

    print("entering exchange f(1,2)*g(1)");
    int nerror=0;
    bool good;

    double norm;
    real_function_3d phi=real_factory_3d(world).f(gauss_3d);


    real_convolution_3d poisson = CoulombOperator(world,0.0001,thresh);

    real_function_3d rho = 2.0*phi*phi;
    real_function_3d coulombpot=poisson(rho);


    real_function_6d f=2.0*hartree_product(phi,phi);
    real_function_6d f2=multiply(f,phi,1);
    f2.print_size("f2 after apply");
    norm=f2.norm2();
    if (world.rank()==0) print("f2 norm",norm);
    real_function_6d x=poisson(f2);

    x.print_size("x after apply");
    norm=x.norm2();
    if (world.rank()==0) print("x norm",norm);
    x=multiply(x,phi,1);
    x.print_size("x after multiply");
    norm=x.norm2();
    if (world.rank()==0) print("x norm",norm);


    real_function_6d tmp=0.5*multiply(f,coulombpot,1);
    tmp.print_size("tmp after multiply");
    norm=tmp.norm2();
    if (world.rank()==0) print("tmp norm",norm);

    real_function_6d diff=tmp-x;
    diff.print_size("diff");
    norm=diff.norm2();
    if (world.rank()==0) print("diff norm",norm);
    good=is_small(norm,thresh);
    print(ok(good), "exchange error:",norm);
    if (not good) nerror++;

    // do only orbital
    real_function_3d tmp2=phi*coulombpot;
    tmp2.print_size("J phi after multiply");
    norm=tmp2.norm2()*phi.norm2();
    if (world.rank()==0) print("J phi norm",norm);



    print("all done\n");
    return nerror;
}

/// test inner product using redundant wave functions
int test_inner(World& world, const long& k, const double thresh) {

    print("entering inner");
    int nerror=0;
    bool good;

    double norm;
    real_function_3d phi=real_factory_3d(world).f(gauss_3d);
    real_function_3d phi2=phi*phi;

    real_function_6d f1=hartree_product(phi,phi);
    real_function_6d f2=hartree_product(phi,phi2);

    double a1=inner(f1,f2);
    double a2=inner(phi,phi) * inner(phi,phi2);
    norm=a1-a2;

    if (world.rank()==0) print("diff norm",norm);
    good=is_small(norm,thresh);
    print(ok(good), "inner error:",norm);
    if (not good) nerror++;

    print("all done\n");
    return nerror;
}


/// test 6D convolution
int test_convolution(World& world, const long& k, const double thresh) {

    print("entering convolution");
    int nerror=0;
    bool good;

    double eps=-0.5;

    // solve the 3D H-atom
    real_function_3d phi=real_factory_3d(world).f(gauss_3d);
    const real_function_3d v=real_factory_3d(world).f(V);
	real_function_3d vphi=v*phi;

    v.print_size("v");
//    real_convolution_3d poisson = CoulombOperator(world,0.0001,thresh);
    real_convolution_3d green = BSHOperator<3>(world, sqrt(-2.0*eps), 1.e-8, 1.e-6);

    for (int i=0; i<10; ++i) {

    	vphi=v*phi;
    	double PE=inner(vphi,phi);
    	print("<phi | V | phi>: ",PE);

    	real_derivative_3d Dx = free_space_derivative<double,3>(world,0);
    	Function<double,3> du = Dx(phi);
    	double KE = 3*0.5*(du.inner(du));
    	print("<phi | T | phi>: ",KE);
    	print("<phi | H | phi>: ",KE + PE);


    	phi=green(-2.0*vphi);
    	double norm=phi.norm2();
    	phi.scale(1.0/norm);
    	print("phi.norm2()",norm);
    }

    vphi=v*phi;
    double PE=inner(vphi,phi);
   	print("<phi | V | phi>: ",PE);

    // solve the H-atom in 6D
    real_convolution_6d green6 = BSHOperator<6>(world, sqrt(-2.0*(eps+eps)), 1.e-8, 1.e-6);

	real_function_6d result1=-2.0*green6(copy(vphi),copy(phi)).truncate().reduce_rank();
	result1=result1-2.0*green6(copy(phi),copy(vphi)).truncate().reduce_rank();
	world.gop.fence();

	double a=result1.norm2();
	if (world.rank()==0) print("<GVphi | GVphi> ",a);

	real_function_6d diff=result1-hartree_product(phi,phi);
	double norm=diff.norm2();

    if (world.rank()==0) print("diff norm",norm);
    good=is_small(norm,thresh);
    print(ok(good), "inner error:",norm);
    if (not good) nerror++;

    print("all done\n");
    return nerror;
}


int test_replicate(World& world, const long& k, const double thresh) {
    real_function_3d phi=real_factory_3d(world).f(gauss_3d);
    auto map=phi.get_pmap();
    map->print_data_sizes(world,"before replication");
    phi.replicate();
    phi.get_pmap()->print_data_sizes(world,"replicated");
    map->print_data_sizes(world,"after replication");
    phi.distribute(map);
    map->print_data_sizes(world,"after distribution");
    return 0;
}


int test(World& world, const long& k, const double thresh) {

    print("entering test");
    int nerror=0;

    typedef Key<3> keyT;

    real_function_3d phi=real_factory_3d(world).f(gauss_3d);

//    real_function_6d ij=hartree_product(phi,phi);
    real_function_3d ij=phi;
    ij.compress();

    // get the root NS coeffs
    keyT key0=ij.get_impl()->get_cdata().key0;
    GenTensor<double> NScoeff=(ij.get_impl()->get_coeffs().find(key0)).get()->second.coeff();

    {
		// convert NS coeffs to values directly
		GenTensor<double> val1=ij.get_impl()->NScoeffs2values(key0,NScoeff,false);

		// convert NS coeffs to S coeffs, and then to values
		Tensor<double> Scoeff=ij.get_impl()->unfilter(NScoeff).full_tensor_copy();
		Tensor<double> val2(ij.get_impl()->get_cdata().v2k);

		for (KeyChildIterator<3> kit(key0); kit; ++kit) {
			const keyT& child = kit.key();
			std::vector<Slice> cp = ij.get_impl()->child_patch(child);
			Tensor<double> child_s_coeff=Scoeff(cp);
			val2(cp)=ij.get_impl()->coeffs2values(child,child_s_coeff);
		}

		Tensor<double> diff=val2-val1.full_tensor_copy();
		double error=diff.normf();
		print("error in NScoeff2values",error);
    }

    {
		// convert S coeffs to values directly
		const std::vector<Slice>& s0=ij.get_impl()->get_cdata().s0;
		GenTensor<double> val1=ij.get_impl()->NScoeffs2values(key0,GenTensor<double>(NScoeff(s0)),true);

		// convert NS coeffs to S coeffs, and then to values
		Tensor<double> Scoeff(ij.get_impl()->get_cdata().v2k);
		Scoeff(s0)=(NScoeff.full_tensor_copy()(s0));
		Scoeff=ij.get_impl()->unfilter(Scoeff);
		Tensor<double> val2(ij.get_impl()->get_cdata().v2k);

		for (KeyChildIterator<3> kit(key0); kit; ++kit) {
			const keyT& child = kit.key();
			std::vector<Slice> cp = ij.get_impl()->child_patch(child);
			Tensor<double> child_s_coeff=Scoeff(cp);
			val2(cp)=ij.get_impl()->coeffs2values(child,child_s_coeff);
		}

		Tensor<double> diff=val2-val1.full_tensor_copy();
		double error=diff.normf();
		print("error in Scoeff2values",error);
    }

    {
		// convert S coeffs to values directly
		const std::vector<Slice>& s0=ij.get_impl()->get_cdata().s0;
		GenTensor<double> val1=ij.get_impl()->NS_fcube_for_mul(key0,key0,GenTensor<double>(NScoeff(s0)),true);

		// convert NS coeffs to S coeffs, and then to values
		Tensor<double> Scoeff(ij.get_impl()->get_cdata().v2k);
		Scoeff(s0)=(NScoeff.full_tensor_copy()(s0));
		Scoeff=ij.get_impl()->unfilter(Scoeff);
		Tensor<double> val2(ij.get_impl()->get_cdata().v2k);

		for (KeyChildIterator<3> kit(key0); kit; ++kit) {
			const keyT& child = kit.key();
			std::vector<Slice> cp = ij.get_impl()->child_patch(child);
			Tensor<double> child_s_coeff=Scoeff(cp);
			val2(cp)=ij.get_impl()->coeffs2values(child,child_s_coeff);
		}

		Tensor<double> diff=val2-val1.full_tensor_copy();
		double error=diff.normf();
		print("error in NS_fcube_for_mul",error);
    }

    {
		// convert NS coeffs to values directly
		GenTensor<double> val1=ij.get_impl()->NScoeffs2values(key0,NScoeff,false);
		GenTensor<double> coeff1=ij.get_impl()->values2NScoeffs(key0,val1);
		GenTensor<double> val2=ij.get_impl()->NScoeffs2values(key0,coeff1,false);

		Tensor<double> diff=val2.full_tensor_copy()-val1.full_tensor_copy();
		double error=diff.normf();
		print("error in values2NScoeffs(NScoeff2values)",error);
    }

    print("all done\n");
    return nerror;
}


int main(int argc, char**argv) {

    initialize(argc,argv);
    World world(SafeMPI::COMM_WORLD);
    srand(time(nullptr));
    startup(world,argc,argv);

    // the parameters
    long k=5;
    double thresh=1.e-3;
    double L=16;
    TensorType tt=TT_2D;

    // override the default parameters
    for(int i = 1; i < argc; i++) {
        const std::string arg=argv[i];

        // break parameters into key and val
        size_t pos=arg.find("=");
        std::string key=arg.substr(0,pos);
        std::string val=arg.substr(pos+1);

        if (key=="size") L=atof(val.c_str());               // usage: size=10
        if (key=="k") k=atoi(val.c_str());                  // usage: k=5
        if (key=="thresh") thresh=atof(val.c_str());        // usage: thresh=1.e-3
        if (key=="TT") {
            if (val=="TT_2D") tt=TT_2D;
            else if (val=="TT_FULL") tt=TT_FULL;
            else if (val=="TT_TENSORTRAIN") tt=TT_TENSORTRAIN;
            else {
                print("arg",arg, "key",key,"val",val);
                MADNESS_EXCEPTION("confused tensor type",0);
            }

        }
    }

    FunctionDefaults<3>::set_thresh(thresh*0.01);
    FunctionDefaults<3>::set_k(k);
    FunctionDefaults<3>::set_cubic_cell(-L/2,L/2);
    FunctionDefaults<6>::set_thresh(thresh);
    FunctionDefaults<6>::set_k(k);
    FunctionDefaults<6>::set_cubic_cell(-L/2,L/2);
    FunctionDefaults<6>::set_tensor_type(tt);

    print("entering testsuite for 6-dimensional functions\n");
    print("k            ",k);
    print("thresh       ",thresh);
    print("boxsize      ",L);
    print("tensor type: ", FunctionDefaults<6>::get_tensor_type());
    print("");


    int error=0;
//
//    real_function_3d phi=real_factory_3d(world).f(gauss_3d);
//    double norm=phi.norm2();
//    if (world.rank()==0) printf("phi.norm2()   %12.8f\n",norm);
//
//    real_function_3d phi2=2.0*phi*phi;
//    norm=phi2.norm2();
//    if (world.rank()==0) printf("phi2.norm2()  %12.8f\n",norm);

<<<<<<< HEAD
//    test(world,k,thresh);
//    error+=test_hartree_product(world,k,thresh);
//    error+=test_convolution(world,k,thresh);
    error+=test_Vphi_op(world,k,thresh);
=======
    test(world,k,thresh);
//    error+=test_hartree_product(world,k,thresh);
//    error+=test_convolution(world,k,thresh);
>>>>>>> 18e797e8
//    error+=test_multiply(world,k,thresh);
//    error+=test_add(world,k,thresh);
//    error+=test_exchange(world,k,thresh);
//    error+=test_inner(world,k,thresh);
<<<<<<< HEAD

=======
    error+=test_replicate(world,k,thresh);
>>>>>>> 18e797e8

    print(ok(error==0),error,"finished test suite\n");
    WorldProfile::print(world);

    world.gop.fence();
    finalize();

    return error;
}

<|MERGE_RESOLUTION|>--- conflicted
+++ resolved
@@ -720,7 +720,7 @@
         }
     }
 
-    FunctionDefaults<3>::set_thresh(thresh*0.01);
+    FunctionDefaults<3>::set_thresh(thresh);
     FunctionDefaults<3>::set_k(k);
     FunctionDefaults<3>::set_cubic_cell(-L/2,L/2);
     FunctionDefaults<6>::set_thresh(thresh);
@@ -746,25 +746,15 @@
 //    norm=phi2.norm2();
 //    if (world.rank()==0) printf("phi2.norm2()  %12.8f\n",norm);
 
-<<<<<<< HEAD
-//    test(world,k,thresh);
+    test(world,k,thresh);
 //    error+=test_hartree_product(world,k,thresh);
 //    error+=test_convolution(world,k,thresh);
     error+=test_Vphi_op(world,k,thresh);
-=======
-    test(world,k,thresh);
-//    error+=test_hartree_product(world,k,thresh);
-//    error+=test_convolution(world,k,thresh);
->>>>>>> 18e797e8
 //    error+=test_multiply(world,k,thresh);
 //    error+=test_add(world,k,thresh);
 //    error+=test_exchange(world,k,thresh);
 //    error+=test_inner(world,k,thresh);
-<<<<<<< HEAD
-
-=======
     error+=test_replicate(world,k,thresh);
->>>>>>> 18e797e8
 
     print(ok(error==0),error,"finished test suite\n");
     WorldProfile::print(world);
