--- conflicted
+++ resolved
@@ -43,11 +43,8 @@
 #include <complex>
 #include <iostream>
 #include <cstdio>
-<<<<<<< HEAD
-=======
 #include <cstddef>
 #include <cstring>
->>>>>>> 9f68e4d4
 #include <array>
 #include <vector>
 #include <map>
