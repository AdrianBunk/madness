--- conflicted
+++ resolved
@@ -139,9 +139,6 @@
     is_any_function_pointer_v<T> || \
     std::is_function<T>::value;
 
-    template <typename Archive, typename T, typename Enabler = void>
-    struct is_serializable_helper : public std::false_type {};
-
     /// \brief is \c std::true_type if \c T can be serialized to \c Archive
     ///        without specialized \c serialize() method
     ///
@@ -149,10 +146,8 @@
     /// For other \c Archive types this is \c std::true_type if \c is_trivially_serializable<T>::value is true.
     /// \tparam Archive an Archive type
     /// \tparam T a type
-    template <typename Archive, typename T>
-    struct is_serializable {
-      static constexpr bool value = is_serializable_helper<Archive,T>::value;
-    };
+    template <typename Archive, typename T, typename = void>
+    struct is_serializable : std::false_type {};
 
     // forward declare archives to provide archive-specific overloads
     namespace archive {
@@ -168,13 +163,10 @@
     class MPIRawInputArchive;
     class MPIOutputArchive;
     class MPIInputArchive;
-<<<<<<< HEAD
     class ContainerRecordInputArchive;
     class ContainerRecordOutputArchive;
-=======
     template <typename T>
     class archive_array;
->>>>>>> 320e2c0d
     }
     template <typename T>
     struct is_serializable_helper<archive::BinaryFstreamOutputArchive, T, std::enable_if_t<is_trivially_serializable<T>::value>> : std::true_type {};
@@ -197,19 +189,15 @@
     template <typename T>
     struct is_serializable_helper<archive::MPIRawInputArchive, T, std::enable_if_t<is_trivially_serializable<T>::value>> : std::true_type {};
     template <typename T>
+    struct is_serializable_helper<archive::MPIInputArchive, T, std::enable_if_t<is_trivially_serializable<T>::value>> : std::true_type {};
+    template <typename T>
     struct is_serializable_helper<archive::MPIOutputArchive, T, std::enable_if_t<is_trivially_serializable<T>::value>> : std::true_type {};
     template <typename T>
-<<<<<<< HEAD
-    struct is_serializable<archive::MPIInputArchive, T, std::enable_if_t<is_trivially_serializable<T>::value>> : std::true_type {};
-    template <typename T>
-    struct is_serializable<archive::ContainerRecordOutputArchive, T, std::enable_if_t<is_trivially_serializable<T>::value>> : std::true_type {};
-    template <typename T>
-    struct is_serializable<archive::ContainerRecordInputArchive, T, std::enable_if_t<is_trivially_serializable<T>::value>> : std::true_type {};
-=======
-    struct is_serializable_helper<archive::MPIInputArchive, T, std::enable_if_t<is_trivially_serializable<T>::value>> : std::true_type {};
+    struct is_serializable_helper<archive::ContainerRecordOutputArchive, T, std::enable_if_t<is_trivially_serializable<T>::value>> : std::true_type {};
+    template <typename T>
+    struct is_serializable_helper<archive::ContainerRecordInputArchive, T, std::enable_if_t<is_trivially_serializable<T>::value>> : std::true_type {};
     template <typename Archive, typename T>
     struct is_serializable_helper<Archive, archive::archive_array<T>, std::enable_if_t<is_serializable_helper<Archive,T>::value>> : std::true_type {};
->>>>>>> 320e2c0d
 
     /// \brief This trait types tests if \c Archive is a text archive
     /// \tparam Archive an archive type
