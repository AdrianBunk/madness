# src/madness/misc

set(MADMISC_HEADERS misc.h ran.h phandler.h interpolation_1d.h cfft.h)
set(MADMISC_SOURCES
    checksum_file.cc position_stream.cc gprofexit.cc ran.cc cfft.cc)

# Create the MADmisc library
add_mad_library(misc MADMISC_SOURCES MADMISC_HEADERS "world" "madness/misc/")

# Create the compile-time git library: git_version.cmake will write the gitinfo.cc file,
add_custom_command(
    OUTPUT  "${PROJECT_BINARY_DIR}/src/madness/misc/git_version.h"
           SYMBOLIC "${PROJECT_BINARY_DIR}/src/madness/misc/_git_version.h"
    COMMAND ${CMAKE_COMMAND}
      -Dlocal_dir="${PROJECT_SOURCE_DIR}/cmake/"
      -Doutput_dir="${PROJECT_BINARY_DIR}/src/madness/misc"
      -Dsource_dir="${PROJECT_SOURCE_DIR}/src/madness/misc"
      -P "${PROJECT_SOURCE_DIR}/cmake/git_version.cmake"
 	COMMENT "generating the gitversion file"
)
<<<<<<< HEAD
add_custom_target(mgit
=======
add_custom_target_subproject(madness mgit
>>>>>>> 9f68e4d4
    DEPENDS "${PROJECT_BINARY_DIR}/src/madness/misc/git_version.h"
)

set(MADGIT_HEADERS gitinfo.h)
set(MADGIT_SOURCES gitinfo.cc )

add_mad_library(git MADGIT_SOURCES MADGIT_HEADERS "world" "madness/misc/")
<<<<<<< HEAD
add_dependencies(MADgit-obj mgit)
=======
add_dependencies(MADgit-obj mgit-madness)
>>>>>>> 9f68e4d4

if(ENABLE_UNITTESTS)
  
  # The list of unit test source files
  set(MISC_TEST_SOURCES interp3.cc)
  
  add_unittests(misc "${MISC_TEST_SOURCES}" "MADmisc;MADgtest")

endif()<|MERGE_RESOLUTION|>--- conflicted
+++ resolved
@@ -18,11 +18,7 @@
       -P "${PROJECT_SOURCE_DIR}/cmake/git_version.cmake"
  	COMMENT "generating the gitversion file"
 )
-<<<<<<< HEAD
-add_custom_target(mgit
-=======
 add_custom_target_subproject(madness mgit
->>>>>>> 9f68e4d4
     DEPENDS "${PROJECT_BINARY_DIR}/src/madness/misc/git_version.h"
 )
 
@@ -30,11 +26,7 @@
 set(MADGIT_SOURCES gitinfo.cc )
 
 add_mad_library(git MADGIT_SOURCES MADGIT_HEADERS "world" "madness/misc/")
-<<<<<<< HEAD
-add_dependencies(MADgit-obj mgit)
-=======
 add_dependencies(MADgit-obj mgit-madness)
->>>>>>> 9f68e4d4
 
 if(ENABLE_UNITTESTS)
   
