<<<<<<< HEAD
SUBDIRS = external_packages madness apps examples
=======
SUBDIRS = madness apps examples
>>>>>>> 31633c7f

thisincludedir = $(includedir)
thisinclude_HEADERS = madness.h

libraries:
	for dir in madness apps ; do $(MAKE) -C $$dir libraries ; done

install-libraries: install-thisincludeHEADERS
	for dir in madness apps ; do $(MAKE) -C $$dir install-libraries ; done<|MERGE_RESOLUTION|>--- conflicted
+++ resolved
@@ -1,8 +1,4 @@
-<<<<<<< HEAD
-SUBDIRS = external_packages madness apps examples
-=======
 SUBDIRS = madness apps examples
->>>>>>> 31633c7f
 
 thisincludedir = $(includedir)
 thisinclude_HEADERS = madness.h
