/*
 This file is part of MADNESS.

 Copyright (C) 2007,2010 Oak Ridge National Laboratory

 This program is free software; you can redistribute it and/or modify
 it under the terms of the GNU General Public License as published by
 the Free Software Foundation; either version 2 of the License, or
 (at your option) any later version.

 This program is distributed in the hope that it will be useful,
 but WITHOUT ANY WARRANTY; without even the implied warranty of
 MERCHANTABILITY or FITNESS FOR A PARTICULAR PURPOSE. See the
 GNU General Public License for more details.

 You should have received a copy of the GNU General Public License
 along with this program; if not, write to the Free Software
 Foundation, Inc., 59 Temple Place, Suite 330, Boston, MA 02111-1307 USA

 For more information please contact:

 Robert J. Harrison
 Oak Ridge National Laboratory
 One Bethel Valley Road
 P.O. Box 2008, MS-6367

 email: harrisonrj@ornl.gov
 tel:   865-241-3937
 fax:   865-572-0680


 $Id$
 */

#ifndef MADNESS_MRA_KEY_H__INCLUDED
#define MADNESS_MRA_KEY_H__INCLUDED

/// \file key.h
/// \brief Multidimension Key for MRA tree and associated iterators

#include <mra/power.h>
#include <world/array.h>
#include <world/binfsar.h>
#include <world/worldhash.h>
#include <stdint.h>

namespace madness {

    //     // this has problems when nproc is a large-ish power of 2 such as 256
    //     // and leads to bad data distribution.
    //     static inline unsigned int sdbm(int n, const unsigned char* c, unsigned int sum=0) {
    //         for (int i=0; i<n; ++i) sum = c[i] + (sum << 6) + (sum << 16) - sum;
    //         return sum;
    //     }

    typedef int64_t Translation;
    typedef int Level;

    template<std::size_t NDIM>
    class KeyChildIterator;

    /// Key is the index for a node of the 2^NDIM-tree

    /// See KeyChildIterator for facile generation of children,
    /// and foreach_child(parent,op) for facile applicaiton of operators
    /// to child keys.
    template<std::size_t NDIM>
    class Key {
        friend class KeyChildIterator<NDIM> ;
    private:
        Level n;
        Vector<Translation, NDIM> l;
        hashT hashval;


        // Helper function for operator <
        int
        encode(int dig) const {
            int retval = 0;
            for (std::size_t j = 0; j < NDIM; ++j) {
                // retval += ((l[j]/2^{n-1-dig}) mod 2) * 2^j
                retval += ((l[j] >> (n - 1 - dig)) % 2) << j;
            }
            return retval;
        }

        // Helper function for (Level, Translation) constructor
        Vector<Translation, NDIM>
        decode(Level level, Translation k) const {
            Vector<Translation, NDIM> L(0);
            int twotoD = power<static_cast<int>(NDIM)> ();
            int powr = 1, divisor = 2;
            for (Level i = 0; i < level; ++i) {
                Translation r = k % twotoD;
                for (int j = 0; j < NDIM; ++j) {
                    L[NDIM - j - 1] += (r % divisor) * powr;
                    r /= divisor;
                }
                k /= twotoD;
                powr *= 2;
            }
            return L;
        }
    public:
        /// Default constructor makes an \em uninitialized key
        Key() {
        }

        /// Constructor with given n, l
        Key(Level n, const Vector<Translation, NDIM>& l) :
                n(n), l(l) {
            rehash();
        }

        /// Constructor with given n and l=0
        Key(int n) :
                n(n), l(0) {
            rehash();
        }

        /// Constructor from lexical index in depth first order
        Key(Level n, Translation p) :
                n(n) {
            l = decode(n, p);
            rehash();
        }

        /// Returns an invalid key
        static Key<NDIM>
        invalid() {
            return Key<NDIM> (-1);
        }

        /// Checks if a key is invalid
        bool
        is_invalid() const {
            return n == -1;
        }

        /// Checks if a key is valid
        bool
        is_valid() const {
            return n != -1;
        }

        /// Equality test
        bool
        operator==(const Key& other) const {
            if (hashval != other.hashval)
                return false;
            if (n != other.n)
                return false;
            bool result = l == other.l;
            if (result && hashval != other.hashval) {
                print("!!  keys same but hash is different", hashval,
                      other.hashval, *this, other);
                MADNESS_EXCEPTION("Tell HQI not RJ3!",0);
            }
            return result;
        }

        bool
        operator!=(const Key& other) const {
            return !(*this == other);
        }

        /// Comparison based upon depth first lexical order
        bool
        operator<(const Key& other) const {
            if (*this == other)
                return false; // I am not less than self
            Level nmin;
            bool retval = false;

            if (this->n > other.n) {
                nmin = other.n;
                retval = true;
            }
            else {
                nmin = this->n;
            }

            for (Level i = 0; i < nmin; ++i) {
                int tthis = this->encode(i), tother = other.encode(i);
                if (tthis != tother) {
                    return (tthis < tother);
                }
            }
            return retval;
        }

        inline hashT
        hash() const {
            return hashval;
        }

        // template<typename Archive>
        // inline void
        // serialize(Archive& ar) {
        //     ar & archive::wrap((unsigned char*) this, sizeof(*this));
        // }

        Level
        level() const {
            return n;
        }

        const Vector<Translation, NDIM>&
        translation() const {
            return l;
        }

        uint64_t
        distsq() const {
            uint64_t dist = 0;
            for (std::size_t d = 0; d < NDIM; ++d) {
                dist += l[d] * l[d];
            }
            return dist;
        }

        /// Returns the key of the parent

        /// Default is the immediate parent (generation=1).  To get
        /// the grandparent use generation=2, and similarly for
        /// great-grandparents.
        ///
        /// !! If there is no such parent it quietly returns the
        /// closest match (which may be self if this is the top of the
        /// tree).
        Key
        parent(int generation = 1) const {
            Vector<Translation, NDIM> pl;
            if (generation > n)
                generation = n;
            for (std::size_t i = 0; i < NDIM; ++i)
                pl[i] = l[i] >> generation;
            return Key(n - generation, pl);
        }


        bool
        is_child_of(const Key& key) const {
            if (this->n < key.n) {
                return false; // I can't be child of something lower on the tree
            }
            else if (this->n == key.n) {
                return (*this == key); // I am child of myself
            }
            else {
                Level dn = this->n - key.n;
                Key mama = this->parent(dn);
                return (mama == key);
            }
        }


        bool
        is_parent_of(const Key& key) const {
            return (key.is_child_of(*this));
        }

        /// Assuming keys are at the same level, returns true if displaced by no more than 1 in any direction

        /// Assumes key and this are at the same level
        bool
        is_neighbor_of(const Key& key) const {
        	for (std::size_t i=0; i<NDIM; ++i) {
        		if (std::abs(l[i]-key.l[i]) > 1) return false;
        	}
			return true;
        }

<<<<<<< HEAD
        /// check if this MultiIndex contains point x, disregarding these two dimensions
        bool thisKeyContains(const Vector<double,NDIM>& x, const unsigned int& dim0,
        		const unsigned int& dim1) const {

        	// it's sufficient if one single dimension is out
        	bool contains=true;
        	const int twotoN = std::pow(2,n);
        	MADNESS_ASSERT(dim0<NDIM and dim1<NDIM);

        	for (unsigned int i=0; i<NDIM; i++ ) {

        		// check bounds
        		MADNESS_ASSERT((x[i]>=0.0) and (x[i]<=1.0));

        		// leave these two dimensions out
        		if ((i==dim0) or (i==dim1)) continue;

        		const int ll=int (x[i]*twotoN);
        		if (not (l[i]==ll)) contains=false;
        	}
        	return contains;
=======
        /// Recomputes hashval ... presently only done when reading from external storage
        void
        rehash() {
            //hashval = sdbm(sizeof(n)+sizeof(l), (unsigned char*)(&n));
            // default hash is still best
            hashval = hash_value(l);
            hash_combine(hashval, n);
>>>>>>> 00db6262
        }
    };

    template<std::size_t NDIM>
    std::ostream&
    operator<<(std::ostream& s, const Key<NDIM>& key) {
        s << "(" << key.level() << "," << key.translation() << ")";
        return s;
    }

    /// Iterates in lexical order thru all children of a key

    /// Example usage:
    /// \code
    ///    for (KeyChildIterator<NDIM> it(key); it; ++it) print(it.key());
    /// \endcode
    template<std::size_t NDIM>
    class KeyChildIterator {
        Key<NDIM> parent;
        Key<NDIM> child;
        Vector<Translation, NDIM> p;
        bool finished;

    public:
        KeyChildIterator() :
                p(0), finished(true) {
        }

        KeyChildIterator(const Key<NDIM>& parent) :
                parent(parent), child(parent.n + 1, parent.l * 2), p(0),
                finished(false) {
        }

        /// Pre-increment of an iterator (i.e., ++it)
        KeyChildIterator&
        operator++() {
            if (finished)
                return *this;
            std::size_t i;
            for (i = 0; i < NDIM; ++i) {
                if (p[i] == 0) {
                    ++(p[i]);
                    ++(child.l[i]);
                    for (std::size_t j = 0; j < i; ++j) {
                        --(p[j]);
                        --(child.l[j]);
                    }
                    break;
                }
            }
            finished = (i == NDIM);
            child.rehash();
            return *this;
        }

        /// True if iterator is not at end
        operator bool() const {
            return !finished;
        }

        template<typename Archive>
        inline void
        serialize(Archive& ar) {
            ar & archive::wrap((unsigned char*) this, sizeof(*this));
        }

        /// Returns the key of the child
        inline const Key<NDIM>&
        key() const {
            return child;
        }
    };

    /// Applies op(key) to each child key of parent
    template<std::size_t NDIM, typename opT>
    inline void
    foreach_child(const Key<NDIM>& parent, opT& op) {
        for (KeyChildIterator<NDIM>
                it(parent); it; ++it)
            op(it.key());
    }

    /// Applies member function of obj to each child key of parent
    template<std::size_t NDIM, typename objT>
    inline void
    foreach_child(const Key<NDIM>& parent, objT* obj, void
                  (objT::*memfun)(const Key<NDIM>&)) {
        for (KeyChildIterator<NDIM>
                it(parent); it; ++it)
            (obj ->* memfun)(it.key());
    }

    namespace archive {

        // For efficiency serialize opaque so is just one memcpy, but
        // when reading from external storage rehash() so that we
        // can read data even if hash algorithm/function has changed.

        template <class Archive, std::size_t NDIM>
        struct ArchiveLoadImpl< Archive, Key<NDIM> > {
            static void load(const Archive& ar, Key<NDIM>& t) {
                ar & archive::wrap((unsigned char*) &t, sizeof(t));
            }
        };

        template <std::size_t NDIM>
        struct ArchiveLoadImpl< BinaryFstreamInputArchive, Key<NDIM> > {
            static void load(const BinaryFstreamInputArchive& ar, Key<NDIM>& t) {
                ar & archive::wrap((unsigned char*) &t, sizeof(t));
                t.rehash(); // <<<<<<<<<< This is the point
            }
        };

        template <class Archive, std::size_t NDIM>
        struct ArchiveStoreImpl< Archive, Key<NDIM> > {
            static void store(const Archive& ar, const Key<NDIM>& t) {
                ar & archive::wrap((unsigned char*) &t, sizeof(t));
            }
        };
    }

}

#endif // MADNESS_MRA_KEY_H__INCLUDED
<|MERGE_RESOLUTION|>--- conflicted
+++ resolved
@@ -271,7 +271,6 @@
 			return true;
         }
 
-<<<<<<< HEAD
         /// check if this MultiIndex contains point x, disregarding these two dimensions
         bool thisKeyContains(const Vector<double,NDIM>& x, const unsigned int& dim0,
         		const unsigned int& dim1) const {
@@ -293,7 +292,8 @@
         		if (not (l[i]==ll)) contains=false;
         	}
         	return contains;
-=======
+        }
+
         /// Recomputes hashval ... presently only done when reading from external storage
         void
         rehash() {
@@ -301,7 +301,6 @@
             // default hash is still best
             hashval = hash_value(l);
             hash_combine(hashval, n);
->>>>>>> 00db6262
         }
     };
 
