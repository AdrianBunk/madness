
/*
  This file is part of MADNESS.

  Copyright (C) 2007,2010 Oak Ridge National Laboratory

  This program is free software; you can redistribute it and/or modify
  it under the terms of the GNU General Public License as published by
  the Free Software Foundation; either version 2 of the License, or
  (at your option) any later version.

  This program is distributed in the hope that it will be useful,
  but WITHOUT ANY WARRANTY; without even the implied warranty of
  MERCHANTABILITY or FITNESS FOR A PARTICULAR PURPOSE. See the
  GNU General Public License for more details.

  You should have received a copy of the GNU General Public License
  along with this program; if not, write to the Free Software
  Foundation, Inc., 59 Temple Place, Suite 330, Boston, MA 02111-1307 USA

  For more information please contact:

  Robert J. Harrison
  Oak Ridge National Laboratory
  One Bethel Valley Road
  P.O. Box 2008, MS-6367

  email: harrisonrj@ornl.gov
  tel:   865-241-3937
  fax:   865-572-0680


  $Id$
*/

#ifndef MADNESS_MRA_MRAIMPL_H__INCLUDED
#define MADNESS_MRA_MRAIMPL_H__INCLUDED

#define WORLD_INSTANTIATE_STATIC_TEMPLATES
#include <mra/mra.h>
#include <world/worldhashmap.h>
#include <math.h>

/// \file mra/mraimpl.h
/// \brief Declaration and initialization of static data, some implementation, some instantiation

namespace madness {

    // Definition and initialization of FunctionDefaults static members
    // It cannot be an instance of FunctionFactory since we want to
    // set the defaults independent of the data type.

    template <typename T, std::size_t NDIM>
    void FunctionCommonData<T,NDIM>::_init_twoscale() {
        if (! two_scale_hg(k, &hg)) throw "failed to get twoscale coefficients";
        hgT = transpose(hg);
        hgsonly = copy(hg(Slice(0,k-1),_));
    }

    template <typename T, std::size_t NDIM>
    void FunctionCommonData<T,NDIM>::_init_quadrature
    (int k, int npt, Tensor<double>& quad_x, Tensor<double>& quad_w,
     Tensor<double>& quad_phi, Tensor<double>& quad_phiw, Tensor<double>& quad_phit) {
        quad_x = Tensor<double>(npt);
        quad_w = Tensor<double>(npt);
        quad_phi = Tensor<double>(npt,k);
        quad_phiw = Tensor<double>(npt,k);

        gauss_legendre(npt,0.0,1.0,quad_x.ptr(),quad_w.ptr());
        for (int mu=0; mu<npt; ++mu) {
            double phi[200];
            legendre_scaling_functions(quad_x(mu),k,phi);
            for (int j=0; j<k; ++j) {
                quad_phi(mu,j) = phi[j];
                quad_phiw(mu,j) = quad_w(mu)*phi[j];
            }
        }
        quad_phit = transpose(quad_phi);
    }


    template <typename T, std::size_t NDIM>
    void FunctionImpl<T,NDIM>::verify_tree() const {
        PROFILE_MEMBER_FUNC(FunctionImpl);
        world.gop.fence();  // Make sure nothing is going on

        // Verify consistency of compression status, existence and size of coefficients,
        // and has_children() flag.
        for (typename dcT::const_iterator it=coeffs.begin(); it!=coeffs.end(); ++it) {
            const keyT& key = it->first;
            const nodeT& node = it->second;
            bool bad;

            if (is_compressed()) {
                if (node.has_children()) {
                    bad = node.coeff().dim(0) != 2*cdata.k;
                }
                else {
                    bad = node.coeff().size() != 0;
                }
            }
            else {
                if (node.has_children()) {
                    bad = node.coeff().size() != 0;
                }
                else {
                    bad = node.coeff().dim(0) != cdata.k;
                }
            }

            if (bad) {
                print(world.rank(), "FunctionImpl: verify: INCONSISTENT TREE NODE, key =", key, ", node =", node,
                      ", dim[0] =",node.coeff().dim(0),", compressed =",is_compressed());
                std::cout.flush();
                MADNESS_EXCEPTION("FunctionImpl: verify: INCONSISTENT TREE NODE", 0);
            }
        }

        // Ensure that parents and children exist appropriately
        for (typename dcT::const_iterator it=coeffs.begin(); it!=coeffs.end(); ++it) {
            const keyT& key = it->first;
            const nodeT& node = it->second;

            if (key.level() > 0) {
                const keyT parent = key.parent();
                typename dcT::const_iterator pit = coeffs.find(parent).get();
                if (pit == coeffs.end()) {
                    print(world.rank(), "FunctionImpl: verify: MISSING PARENT",key,parent);
                    std::cout.flush();
                    MADNESS_EXCEPTION("FunctionImpl: verify: MISSING PARENT", 0);
                }
                const nodeT& pnode = pit->second;
                if (!pnode.has_children()) {
                    print(world.rank(), "FunctionImpl: verify: PARENT THINKS IT HAS NO CHILDREN",key,parent);
                    std::cout.flush();
                    MADNESS_EXCEPTION("FunctionImpl: verify: PARENT THINKS IT HAS NO CHILDREN", 0);
                }
            }

            for (KeyChildIterator<NDIM> kit(key); kit; ++kit) {
                typename dcT::const_iterator cit = coeffs.find(kit.key()).get();
                if (cit == coeffs.end()) {
                    if (node.has_children()) {
                        print(world.rank(), "FunctionImpl: verify: MISSING CHILD",key,kit.key());
                        std::cout.flush();
                        MADNESS_EXCEPTION("FunctionImpl: verify: MISSING CHILD", 0);
                    }
                }
                else {
                    if (! node.has_children()) {
                        print(world.rank(), "FunctionImpl: verify: UNEXPECTED CHILD",key,kit.key());
                        std::cout.flush();
                        MADNESS_EXCEPTION("FunctionImpl: verify: UNEXPECTED CHILD", 0);
                    }
                }
            }
        }

        world.gop.fence();
    }

    template <typename T, std::size_t NDIM>
    T FunctionImpl<T,NDIM>::eval_cube(Level n, coordT& x, const tensorT& c) const {
        PROFILE_MEMBER_FUNC(FunctionImpl);
        const int k = cdata.k;
        double px[NDIM][k];
        T sum = T(0.0);

        for (std::size_t i=0; i<NDIM; ++i) legendre_scaling_functions(x[i],k,px[i]);

        if (NDIM == 1) {
            for (int p=0; p<k; ++p)
                sum += c(p)*px[0][p];
        }
        else if (NDIM == 2) {
            for (int p=0; p<k; ++p)
                for (int q=0; q<k; ++q)
                    sum += c(p,q)*px[0][p]*px[1][q];
        }
        else if (NDIM == 3) {
            for (int p=0; p<k; ++p)
                for (int q=0; q<k; ++q)
                    for (int r=0; r<k; ++r)
                        sum += c(p,q,r)*px[0][p]*px[1][q]*px[2][r];
        }
        else if (NDIM == 4) {
            for (int p=0; p<k; ++p)
                for (int q=0; q<k; ++q)
                    for (int r=0; r<k; ++r)
                        for (int s=0; s<k; ++s)
                            sum += c(p,q,r,s)*px[0][p]*px[1][q]*px[2][r]*px[3][s];
        }
        else if (NDIM == 5) {
            for (int p=0; p<k; ++p)
                for (int q=0; q<k; ++q)
                    for (int r=0; r<k; ++r)
                        for (int s=0; s<k; ++s)
                            for (int t=0; t<k; ++t)
                                sum += c(p,q,r,s,t)*px[0][p]*px[1][q]*px[2][r]*px[3][s]*px[4][t];
        }
        else if (NDIM == 6) {
            for (int p=0; p<k; ++p)
                for (int q=0; q<k; ++q)
                    for (int r=0; r<k; ++r)
                        for (int s=0; s<k; ++s)
                            for (int t=0; t<k; ++t)
                                for (int u=0; u<k; ++u)
                                    sum += c(p,q,r,s,t,u)*px[0][p]*px[1][q]*px[2][r]*px[3][s]*px[4][t]*px[5][u];
        }
        else {
            MADNESS_EXCEPTION("FunctionImpl:eval_cube:NDIM?",NDIM);
        }
        return sum*pow(2.0,0.5*NDIM*n)/sqrt(FunctionDefaults<NDIM>::get_cell_volume());
    }

    template <typename T, std::size_t NDIM>
<<<<<<< HEAD
//    Void FunctionImpl<T,NDIM>::reconstruct_op(const keyT& key, const tensorT& s) {
    Void FunctionImpl<T,NDIM>::reconstruct_op(const keyT& key, const coeffT& s) {
=======
    Void FunctionImpl<T,NDIM>::reconstruct_op(const keyT& key, const tensorT& s) {
>>>>>>> d40472d0
        PROFILE_MEMBER_FUNC(FunctionImpl);
        // Note that after application of an integral operator not all
        // siblings may be present so it is necessary to check existence
        // and if absent insert an empty leaf node.
        //
        // If summing the result of an integral operator (i.e., from
        // non-standard form) there will be significant scaling function
        // coefficients at all levels and possibly difference coefficients
        // in leaves, hence the tree may refine as a result.
        typename dcT::iterator it = coeffs.find(key).get();
        if (it == coeffs.end()) {
            coeffs.replace(key,nodeT(coeffT(),false));
            it = coeffs.find(key).get();
        }
        nodeT& node = it->second;

        // The integral operator will correctly connect interior nodes
        // to children but may leave interior nodes without coefficients
        // ... but they still need to sum down so just give them zeros
        if (node.has_children() && !node.has_coeff()) {
            node.set_coeff(coeffT(cdata.v2k,targs));
        }

        if (node.has_children() || node.has_coeff()) { // Must allow for inconsistent state from transform, etc.
            coeffT d = node.coeff();
            if (!d.has_data()) d = coeffT(cdata.v2k,targs);
            if (key.level() > 0) d(cdata.s0) += s; // -- note accumulate for NS summation
            d = unfilter(d);
            node.clear_coeff();
            node.set_has_children(true);
            for (KeyChildIterator<NDIM> kit(key); kit; ++kit) {
                const keyT& child = kit.key();
                coeffT ss = copy(d(child_patch(child)));
                ss.reduceRank(thresh);
                PROFILE_BLOCK(recon_send);
                woT::task(coeffs.owner(child), &implT::reconstruct_op, child, ss);
            }
        }
        else {
            if (key.level()) node.set_coeff(copy(s));
            else node.set_coeff(s);
        }
        return None;
    }

    template <typename T, std::size_t NDIM>
    void FunctionImpl<T,NDIM>::fcube(const keyT& key, T (*f)(const coordT&), const Tensor<double>& qx, tensorT& fval) const {
//		fcube(key,typename FunctionFactory<T,NDIM>::FunctorInterfaceWrapper(f) , qx, fval);
		fcube(key,ElementaryInterface<T,NDIM>(f) , qx, fval);
	}

    template <typename T, std::size_t NDIM>
    void FunctionImpl<T,NDIM>::fcube(const keyT& key, const FunctionFunctorInterface<T,NDIM>& f, const Tensor<double>& qx, tensorT& fval) const {
    //~ template <typename T, std::size_t NDIM> template< typename FF>
    //~ void FunctionImpl<T,NDIM>::fcube(const keyT& key, const FF& f, const Tensor<double>& qx, tensorT& fval) const {
        PROFILE_MEMBER_FUNC(FunctionImpl);
        const Vector<Translation,NDIM>& l = key.translation();
        const Level n = key.level();
        const double h = std::pow(0.5,double(n));
        coordT c; // will hold the point in user coordinates
        const int npt = qx.dim(0);

        const Tensor<double>& cell_width = FunctionDefaults<NDIM>::get_cell_width();
        const Tensor<double>& cell = FunctionDefaults<NDIM>::get_cell();

        if (NDIM == 1) {
            for (int i=0; i<npt; ++i) {
                c[0] = cell(0,0) + h*cell_width[0]*(l[0] + qx(i)); // x
                fval(i) = f(c);
            }
        }
        else if (NDIM == 2) {
            for (int i=0; i<npt; ++i) {
                c[0] = cell(0,0) + h*cell_width[0]*(l[0] + qx(i)); // x
                for (int j=0; j<npt; ++j) {
                    c[1] = cell(1,0) + h*cell_width[1]*(l[1] + qx(j)); // y
                    fval(i,j) = f(c);
                }
            }
        }
        else if (NDIM == 3) {
            for (int i=0; i<npt; ++i) {
                c[0] = cell(0,0) + h*cell_width[0]*(l[0] + qx(i)); // x
                for (int j=0; j<npt; ++j) {
                    c[1] = cell(1,0) + h*cell_width[1]*(l[1] + qx(j)); // y
                    for (int k=0; k<npt; ++k) {
                        c[2] = cell(2,0) + h*cell_width[2]*(l[2] + qx(k)); // z
                        fval(i,j,k) = f(c);
                    }
                }
            }
        }
        else if (NDIM == 4) {
            for (int i=0; i<npt; ++i) {
                c[0] = cell(0,0) + h*cell_width[0]*(l[0] + qx(i)); // x
                for (int j=0; j<npt; ++j) {
                    c[1] = cell(1,0) + h*cell_width[1]*(l[1] + qx(j)); // y
                    for (int k=0; k<npt; ++k) {
                        c[2] = cell(2,0) + h*cell_width[2]*(l[2] + qx(k)); // z
                        for (int m=0; m<npt; ++m) {
                            c[3] = cell(3,0) + h*cell_width[3]*(l[3] + qx(m)); // xx
                            fval(i,j,k,m) = f(c);
                        }
                    }
                }
            }
        }
        else if (NDIM == 5) {
            for (int i=0; i<npt; ++i) {
                c[0] = cell(0,0) + h*cell_width[0]*(l[0] + qx(i)); // x
                for (int j=0; j<npt; ++j) {
                    c[1] = cell(1,0) + h*cell_width[1]*(l[1] + qx(j)); // y
                    for (int k=0; k<npt; ++k) {
                        c[2] = cell(2,0) + h*cell_width[2]*(l[2] + qx(k)); // z
                        for (int m=0; m<npt; ++m) {
                            c[3] = cell(3,0) + h*cell_width[3]*(l[3] + qx(m)); // xx
                            for (int n=0; n<npt; ++n) {
                                c[4] = cell(4,0) + h*cell_width[4]*(l[4] + qx(n)); // yy
                                fval(i,j,k,m,n) = f(c);
                            }
                        }
                    }
                }
            }
        }
        else if (NDIM == 6) {
            for (int i=0; i<npt; ++i) {
                c[0] = cell(0,0) + h*cell_width[0]*(l[0] + qx(i)); // x
                for (int j=0; j<npt; ++j) {
                    c[1] = cell(1,0) + h*cell_width[1]*(l[1] + qx(j)); // y
                    for (int k=0; k<npt; ++k) {
                        c[2] = cell(2,0) + h*cell_width[2]*(l[2] + qx(k)); // z
                        for (int m=0; m<npt; ++m) {
                            c[3] = cell(3,0) + h*cell_width[3]*(l[3] + qx(m)); // xx
                            for (int n=0; n<npt; ++n) {
                                c[4] = cell(4,0) + h*cell_width[4]*(l[4] + qx(n)); // yy
                                for (int p=0; p<npt; ++p) {
                                    c[5] = cell(5,0) + h*cell_width[5]*(l[5] + qx(p)); // zz
                                    fval(i,j,k,m,n,p) = f(c);
                                }
                            }
                        }
                    }
                }
            }
        }
        else {
            MADNESS_EXCEPTION("FunctionImpl: fcube: confused about NDIM?",NDIM);
        }
    }

<<<<<<< HEAD
    /// project the functor into this functionimpl, and "return" a tree in reconstructed,
    /// rank-reduced form.
=======
>>>>>>> d40472d0
    template <typename T, std::size_t NDIM>
    Void FunctionImpl<T,NDIM>::project_refine_op(const keyT& key,
                                                 bool do_refine,
                                                 const std::vector<Vector<double,NDIM> >& specialpts) {
        PROFILE_MEMBER_FUNC(FunctionImpl);
        if (do_refine && key.level() < max_refine_level) {

            // Restrict special points to this box
            std::vector<Vector<double,NDIM> > newspecialpts;
            if (key.level() < functor->special_level()) {
                for (unsigned int i = 0; i < specialpts.size(); ++i) {
                    coordT simpt;
                    user_to_sim(specialpts[i], simpt);
                    Key<NDIM> specialkey = simpt2key(simpt, key.level());
                    if (specialkey.is_neighbor_of(key)) {
                        newspecialpts.push_back(specialpts[i]);
                    }
                }
            }

            // If refining compute scaling function coefficients and
            // norm of difference coefficients
            tensorT r, s0;
            double dnorm = 0.0;
            if (newspecialpts.size() == 0) {
                // Make in r child scaling function coeffs at level n+1
                r = tensorT(cdata.v2k);
                for (KeyChildIterator<NDIM> it(key); it; ++it) {
                    const keyT& child = it.key();
                    r(child_patch(child)) = project(child);
                }
                // Filter then test difference coeffs at level n
                tensorT d = filter(r);
                if (truncate_on_project) s0 = copy(d(cdata.s0));
//                d(cdata.s0) = T(0);
                d(cdata.s0) = 0.0;
                dnorm = d.normf();
            }

            // If have special points always refine.  If don't have special points
            // refine if difference norm is big
            if (newspecialpts.size() > 0 || dnorm >=truncate_tol(thresh,key.level())) {

                coeffs.replace(key,nodeT(coeffT(),true)); // Insert empty node for parent
                for (KeyChildIterator<NDIM> it(key); it; ++it) {
                    const keyT& child = it.key();
                    ProcessID p;
                    if (FunctionDefaults<NDIM>::get_project_randomize()) {
                        p = world.random_proc();
                    }
                    else {
                        p = coeffs.owner(child);
                    }
                    PROFILE_BLOCK(proj_refine_send);
                    woT::task(p, &implT::project_refine_op, child, do_refine, newspecialpts);
                }
            }
            else {
                if (truncate_on_project) {
                	coeffT s(s0,thresh,FunctionDefaults<NDIM>::get_tensor_type());
                    coeffs.replace(key,nodeT(s,false));
                }
                else {
                    coeffs.replace(key,nodeT(coeffT(),true)); // Insert empty node for parent
                    for (KeyChildIterator<NDIM> it(key); it; ++it) {
                        const keyT& child = it.key();
                        coeffT s(r(child_patch(child)),thresh,FunctionDefaults<NDIM>::get_tensor_type());
                        coeffs.replace(child,nodeT(s,false));
                    }
                }
            }
        }
        else {
        	tensorT g0=project(key);
#if HAVE_GENTENSOR
        	coeffT g(g0,thresh,FunctionDefaults<NDIM>::get_tensor_type());
            coeffs.replace(key,nodeT(g,false));
#else
            coeffs.replace(key,nodeT(g0,false));
#endif
        }
        return None;
    }

    template <typename T, std::size_t NDIM>
    void FunctionImpl<T,NDIM>::add_scalar_inplace(T t, bool fence) {
        std::vector<long> v0(NDIM,0L);
        if (is_compressed()) {
            if (world.rank() == coeffs.owner(cdata.key0)) {
                typename dcT::iterator it = coeffs.find(cdata.key0).get();
                MADNESS_ASSERT(it != coeffs.end());
                nodeT& node = it->second;
                MADNESS_ASSERT(node.has_coeff());
                node.node_to_full_rank();
                node.full_tensor_reference()(v0) += t*sqrt(FunctionDefaults<NDIM>::get_cell_volume());
                node.node_to_low_rank();
            }
        }
        else {
            for (typename dcT::iterator it=coeffs.begin(); it!=coeffs.end(); ++it) {
                Level n = it->first.level();
                nodeT& node = it->second;
                if (node.has_coeff()) {
                	node.node_to_full_rank();
                    node.full_tensor_reference()(v0) += t*sqrt(FunctionDefaults<NDIM>::get_cell_volume()*pow(0.5,double(NDIM*n)));
                    node.node_to_low_rank();
                }
            }
        }
        if (fence) world.gop.fence();
    }

    template <typename T, std::size_t NDIM>
    void FunctionImpl<T,NDIM>::insert_zero_down_to_initial_level(const keyT& key) {
        PROFILE_MEMBER_FUNC(FunctionImpl);
        if (compressed) initial_level = std::max(initial_level,1); // Otherwise zero function is confused
        if (coeffs.is_local(key)) {
            if (compressed) {
                if (key.level() == initial_level) {
                    coeffs.replace(key, nodeT(coeffT(), false));
                }
                else {
                    coeffs.replace(key, nodeT(coeffT(cdata.v2k,targs), true));
                }
            }
            else {
                if (key.level()<initial_level) {
                    coeffs.replace(key, nodeT(coeffT(), true));
                }
                else {
                    coeffs.replace(key, nodeT(coeffT(cdata.vk,targs), false));
                }
            }
        }
        if (key.level() < initial_level) {
            for (KeyChildIterator<NDIM> kit(key); kit; ++kit) {
                insert_zero_down_to_initial_level(kit.key());
            }
        }

    }


    template <typename T, std::size_t NDIM>
    Future<bool> FunctionImpl<T,NDIM>::truncate_spawn(const keyT& key, double tol) {
        PROFILE_MEMBER_FUNC(FunctionImpl);
        typename dcT::iterator it = coeffs.find(key).get();
        if (it == coeffs.end()) {
            // In a standard tree all children would exist but some ops (transform)
            // can leave the tree in a messy state.  Just make the missing node as an
            // empty leaf.
            coeffs.replace(key,nodeT());
            it = coeffs.find(key).get();
        }
        nodeT& node = it->second;
        if (node.has_children()) {
            std::vector< Future<bool> > v = future_vector_factory<bool>(1<<NDIM);
            int i=0;
            for (KeyChildIterator<NDIM> kit(key); kit; ++kit,++i) {
                v[i] = woT::task(coeffs.owner(kit.key()), &implT::truncate_spawn, kit.key(), tol, TaskAttributes::generator());
            }
            return woT::task(world.rank(),&implT::truncate_op, key, tol, v);
        }
        else {
            // In compressed form leaves should not have coeffs ... however the
            // transform op could leave the tree with leaves that do have coeffs
            // in which case we want something sensible to happen
            //MADNESS_ASSERT(!node.has_coeff());
            if (node.has_coeff() && key.level()>1) {
                double dnorm = node.coeff().normf();
                if (dnorm < truncate_tol(tol,key)) {
                    node.clear_coeff();
                }
            }
            return Future<bool>(node.has_coeff());
        }
    }


    template <typename T, std::size_t NDIM>
    bool FunctionImpl<T,NDIM>::truncate_op(const keyT& key, double tol, const std::vector< Future<bool> >& v) {
        PROFILE_MEMBER_FUNC(FunctionImpl);
        // If any child has coefficients, a parent cannot truncate
        for (int i=0; i<(1<<NDIM); ++i) if (v[i].get()) return true;
        nodeT& node = coeffs.find(key).get()->second;

        // Interior nodes should always have coeffs but transform might
        // leave empty interior nodes ... hence just force no coeffs to
        // be zero coeff unless it is a leaf.
        if (node.has_children() && !node.has_coeff()) node.set_coeff(coeffT(cdata.v2k,targs));

        if (key.level() > 1) { // >1 rather >0 otherwise reconstruct might get confused
            double dnorm = node.coeff().normf();
            if (dnorm < truncate_tol(tol,key)) {
                node.clear_coeff();
                if (node.has_children()) {
                    node.set_has_children(false);
                    for (KeyChildIterator<NDIM> kit(key); kit; ++kit) {
                        coeffs.erase(kit.key());
                    }
                }
            }
        }
        return node.has_coeff();
    }


    template <typename T, std::size_t NDIM>
    void FunctionImpl<T,NDIM>::print_tree(Level maxlevel) const {
        if (world.rank() == 0) do_print_tree(cdata.key0, maxlevel);
        world.gop.fence();
        if (world.rank() == 0) std::cout.flush();
        world.gop.fence();
    }


    template <typename T, std::size_t NDIM>
    void FunctionImpl<T,NDIM>::do_print_tree(const keyT& key, Level maxlevel) const {
        typename dcT::const_iterator it = coeffs.find(key).get();
        if (it == coeffs.end()) {
            //MADNESS_EXCEPTION("FunctionImpl: do_print_tree: null node pointer",0);
            for (int i=0; i<key.level(); ++i) std::cout << "  ";
            std::cout << key << "  missing --> " << coeffs.owner(key) << "\n";
        }
        else {
            const nodeT& node = it->second;
            for (int i=0; i<key.level(); ++i) std::cout << "  ";
            std::cout << key << "  " << node << " --> " << coeffs.owner(key) << "\n";
            if (key.level() < maxlevel  &&  node.has_children()) {
                for (KeyChildIterator<NDIM> kit(key); kit; ++kit) {
                    do_print_tree(kit.key(),maxlevel);
                }
            }
        }
    }

    template <typename T, std::size_t NDIM>
    Tensor<T> FunctionImpl<T,NDIM>::project(const keyT& key) const {
        PROFILE_MEMBER_FUNC(FunctionImpl);

        if (not functor) MADNESS_EXCEPTION("FunctionImpl: project: confusion about function?",0);

        // if functor provides coeffs directly, awesome; otherwise use compute by yourself
        if (functor->provides_coeff()) {
        	return functor->coeff(key).full_tensor_copy();

        } else {

            MADNESS_ASSERT(cdata.npt == cdata.k); // only necessary due to use of fast transform
            tensorT fval(cdata.vq,false); // this will be the returned result
            tensorT work(cdata.vk,false); // initially evaluate the function in here
            tensorT workq(cdata.vq,false); // initially evaluate the function in here

        	fcube(key,*functor,cdata.quad_x,work);

        	work.scale(sqrt(FunctionDefaults<NDIM>::get_cell_volume()*pow(0.5,double(NDIM*key.level()))));
            //return transform(work,cdata.quad_phiw);
            return fast_transform(work,cdata.quad_phiw,fval,workq);
        }

    }

    template <typename T, std::size_t NDIM>
    Future<double> FunctionImpl<T,NDIM>::get_norm_tree_recursive(const keyT& key) const {
        if (coeffs.probe(key)) {
            return Future<double>(coeffs.find(key).get()->second.get_norm_tree());
        }
        MADNESS_ASSERT(key.level());
        keyT parent = key.parent();
        return woT::task(coeffs.owner(parent), &implT::get_norm_tree_recursive, parent, TaskAttributes::hipri());
    }


    template <typename T, std::size_t NDIM>
    Void FunctionImpl<T,NDIM>::sock_it_to_me(const keyT& key,
            const RemoteReference< FutureImpl< std::pair<keyT,coeffT> > >& ref) const {
        PROFILE_MEMBER_FUNC(FunctionImpl);
        if (coeffs.probe(key)) {
            const nodeT& node = coeffs.find(key).get()->second;
            Future< std::pair<keyT,coeffT> > result(ref);
            if (node.has_coeff()) {
                //madness::print("sock found it with coeff",key);
                result.set(std::pair<keyT,coeffT>(key,node.coeff()));
            }
            else {
                //madness::print("sock found it without coeff",key);
                result.set(std::pair<keyT,coeffT>(key,coeffT()));
            }
        }
        else {
            keyT parent = key.parent();
            //madness::print("sock forwarding to parent",key,parent);
            PROFILE_BLOCK(sitome_send);
            woT::task(coeffs.owner(parent), &FunctionImpl<T,NDIM>::sock_it_to_me, parent, ref, TaskAttributes::hipri());
        }
        return None;
    }

// like sock_it_to_me, but it replaces empty node with averaged coeffs from further down the tree
    template <typename T, std::size_t NDIM>
    Void FunctionImpl<T,NDIM>::sock_it_to_me_too(const keyT& key,
            const RemoteReference< FutureImpl< std::pair<keyT,coeffT> > >& ref) const {
        PROFILE_MEMBER_FUNC(FunctionImpl);
        if (coeffs.probe(key)) {
            const nodeT& node = coeffs.find(key).get()->second;
            Future< std::pair<keyT,coeffT> > result(ref);
            if (node.has_coeff()) {
               result.set(std::pair<keyT,coeffT>(key,node.coeff()));
            }
            else {
                result.set(std::pair<keyT,coeffT>(key,nodeT(coeffT(project(key),targs),false).coeff()));
            }
        }
        else {
            keyT parent = key.parent();
            PROFILE_BLOCK(sitome2_send);
            woT::task(coeffs.owner(parent), &FunctionImpl<T,NDIM>::sock_it_to_me_too, parent, ref, TaskAttributes::hipri());
        }
        return None;
    }


    template <typename T, std::size_t NDIM>
    Void FunctionImpl<T,NDIM>::eval(const Vector<double,NDIM>& xin,
                                    const keyT& keyin,
                                    const typename Future<T>::remote_refT& ref) {

        PROFILE_MEMBER_FUNC(FunctionImpl);
        // This is ugly.  We must figure out a clean way to use
        // owner computes rule from the container.
        Vector<double,NDIM> x = xin;
        keyT key = keyin;
        Vector<Translation,NDIM> l = key.translation();
        ProcessID me = world.rank();
        while (1) {
            ProcessID owner = coeffs.owner(key);
            if (owner != me) {
                PROFILE_BLOCK(eval_send);
                woT::task(owner, &implT::eval, x, key, ref, TaskAttributes::hipri());
                return None;
            }
            else {
                typename dcT::futureT fut = coeffs.find(key);
                typename dcT::iterator it = fut.get();
                nodeT& node = it->second;
                if (node.has_coeff()) {
                    Future<T>(ref).set(eval_cube(key.level(), x, node.full_tensor_copy()));
                    return None;
                }
                else {
                    for (std::size_t i=0; i<NDIM; ++i) {
                        double xi = x[i]*2.0;
                        int li = int(xi);
                        if (li == 2) li = 1;
                        x[i] = xi - li;
                        l[i] = 2*l[i] + li;
                    }
                    key = keyT(key.level()+1,l);
                }
            }
        }
        //MADNESS_EXCEPTION("should not be here",0);
    }


    template <typename T, std::size_t NDIM>
    std::pair<bool,T>
    FunctionImpl<T,NDIM>::eval_local_only(const Vector<double,NDIM>& xin, Level maxlevel) {
        Vector<double,NDIM> x = xin;
        keyT key(0);
        Vector<Translation,NDIM> l = key.translation();
        const ProcessID me = world.rank();
        while (key.level() <= maxlevel) {
            if (coeffs.owner(key) == me) {
                typename dcT::futureT fut = coeffs.find(key);
                typename dcT::iterator it = fut.get();
                if (it != coeffs.end()) {
                    nodeT& node = it->second;
                    if (node.has_coeff()) {
                        return std::pair<bool,T>(true,eval_cube(key.level(), x, node.full_tensor_copy()));
                    }
                }
            }
            for (std::size_t i=0; i<NDIM; ++i) {
                double xi = x[i]*2.0;
                int li = int(xi);
                if (li == 2) li = 1;
                x[i] = xi - li;
                l[i] = 2*l[i] + li;
            }
            key = keyT(key.level()+1,l);
        }
        return std::pair<bool,T>(false,0.0);
    }

    template <typename T, std::size_t NDIM>
    Void FunctionImpl<T,NDIM>::evaldepthpt(const Vector<double,NDIM>& xin,
                                const keyT& keyin,
                                const typename Future<Level>::remote_refT& ref) {

        PROFILE_MEMBER_FUNC(FunctionImpl);
        // This is ugly.  We must figure out a clean way to use
        // owner computes rule from the container.
        Vector<double,NDIM> x = xin;
        keyT key = keyin;
        Vector<Translation,NDIM> l = key.translation();
        ProcessID me = world.rank();
        while (1) {
            ProcessID owner = coeffs.owner(key);
            if (owner != me) {
                PROFILE_BLOCK(eval_send);
                woT::task(owner, &implT::evaldepthpt, x, key, ref, TaskAttributes::hipri());
                return None;
            }
            else {
                typename dcT::futureT fut = coeffs.find(key);
                typename dcT::iterator it = fut.get();
                nodeT& node = it->second;
                if (node.has_coeff()) {
                    Future<Level>(ref).set(key.level());
                    return None;
                }
                else {
                    for (std::size_t i=0; i<NDIM; ++i) {
                        double xi = x[i]*2.0;
                        int li = int(xi);
                        if (li == 2) li = 1;
                        x[i] = xi - li;
                        l[i] = 2*l[i] + li;
                    }
                    key = keyT(key.level()+1,l);
                }
            }
        }
        //MADNESS_EXCEPTION("should not be here",0);
    }

    template <typename T, std::size_t NDIM>
<<<<<<< HEAD
    Void FunctionImpl<T,NDIM>::evalR(const Vector<double,NDIM>& xin,
    		const keyT& keyin,
    		const typename Future<long>::remote_refT& ref) {

    	PROFILE_MEMBER_FUNC(FunctionImpl);
    	// This is ugly.  We must figure out a clean way to use
    	// owner computes rule from the container.
    	Vector<double,NDIM> x = xin;
    	keyT key = keyin;
    	Vector<Translation,NDIM> l = key.translation();
    	ProcessID me = world.rank();
    	while (1) {
    		ProcessID owner = coeffs.owner(key);
    		if (owner != me) {
    			PROFILE_BLOCK(eval_send);
    			woT::task(owner, &implT::evalR, x, key, ref, TaskAttributes::hipri());
    			return None;
    		}
    		else {
    			typename dcT::futureT fut = coeffs.find(key);
    			typename dcT::iterator it = fut.get();
    			nodeT& node = it->second;
    			if (node.has_coeff()) {
    				Future<long>(ref).set(node.coeff().rank());
    				return None;
    			}
    			else {
    				for (std::size_t i=0; i<NDIM; ++i) {
    					double xi = x[i]*2.0;
    					int li = int(xi);
    					if (li == 2) li = 1;
    					x[i] = xi - li;
    					l[i] = 2*l[i] + li;
    				}
    				key = keyT(key.level()+1,l);
    			}
    		}
    	}
    	//MADNESS_EXCEPTION("should not be here",0);
    }


    template <typename T, std::size_t NDIM>
=======
>>>>>>> d40472d0
    void FunctionImpl<T,NDIM>::tnorm(const tensorT& t, double* lo, double* hi) const {
        PROFILE_MEMBER_FUNC(FunctionImpl);
        // Chosen approach looks stupid but it is more accurate
        // than the simple approach of summing everything and
        // subtracting off the low-order stuff to get the high
        // order (assuming the high-order stuff is small relative
        // to the low-order)
        tensorT work = copy(t);
        tensorT tlo = work(cdata.sh);
        *lo = tlo.normf();
        tlo.fill(0.0);
        *hi = work.normf();
    }

    namespace detail {
        template <typename A, typename B>
        struct noop {
            void operator()(const A& a, const B& b) const {};

            template <typename Archive> void serialize(Archive& ar) {}
        };

        template <typename T, std::size_t NDIM>
        struct scaleinplace {
            T q;
            scaleinplace() {}
	    // G++ 4.1.2 ICEs on BGP ... scaleinplace(T q) : q(q) {}
            scaleinplace(T q) {this->q = q;}
            void operator()(const Key<NDIM>& key, Tensor<T>& t) const {
                t.scale(q);
            }
            void operator()(const Key<NDIM>& key, FunctionNode<T,NDIM>& node) const {
                node.coeff().scale(q);
            }
            template <typename Archive> void serialize(Archive& ar) {
                ar & q;
            }
        };

        template <typename T, std::size_t NDIM>
        struct squareinplace {
            void operator()(const Key<NDIM>& key, Tensor<T>& t) const {
                t.emul(t);
            }
            template <typename Archive> void serialize(Archive& ar) {}
        };
          
        template <typename T, std::size_t NDIM>
        struct absinplace {
            void operator()(const Key<NDIM>& key, Tensor<T>& t) const {abs(t);}
            template <typename Archive> void serialize(Archive& ar) {}
        };      

        template <typename T, std::size_t NDIM>
        struct abssquareinplace {
            void operator()(const Key<NDIM>& key, Tensor<T>& t) const {abs(t.emul(t));}
            template <typename Archive> void serialize(Archive& ar) {}
        };      
    }

    template <typename T, std::size_t NDIM>
    void FunctionImpl<T,NDIM>::scale_inplace(const T q, bool fence) {
//        unary_op_coeff_inplace(detail::scaleinplace<T,NDIM>(q), fence);
        unary_op_node_inplace(detail::scaleinplace<T,NDIM>(q), fence);
    }

    template <typename T, std::size_t NDIM>
    void FunctionImpl<T,NDIM>::square_inplace(bool fence) {
        //unary_op_value_inplace(&implT::autorefine_square_test, detail::squareinplace<T,NDIM>(), fence);
        unary_op_value_inplace(detail::squareinplace<T,NDIM>(), fence);
    }

    template <typename T, std::size_t NDIM>
<<<<<<< HEAD
=======
    void FunctionImpl<T,NDIM>::abs_inplace(bool fence) {
        unary_op_value_inplace(detail::absinplace<T,NDIM>(), fence);
    }

    template <typename T, std::size_t NDIM>
    void FunctionImpl<T,NDIM>::abs_square_inplace(bool fence) {
        unary_op_value_inplace(detail::abssquareinplace<T,NDIM>(), fence);
    }

    template <typename T, std::size_t NDIM>
>>>>>>> d40472d0
    void FunctionImpl<T,NDIM>::phi_for_mul(Level np, Translation lp, Level nc, Translation lc, Tensor<double>& phi) const {
        PROFILE_MEMBER_FUNC(FunctionImpl);
        double p[200];
        double scale = pow(2.0,double(np-nc));
        for (int mu=0; mu<cdata.npt; ++mu) {
            double xmu = scale*(cdata.quad_x(mu)+lc) - lp;
            MADNESS_ASSERT(xmu>-1e-15 && xmu<(1+1e-15));
            legendre_scaling_functions(xmu,cdata.k,p);
            for (int i=0; i<k; ++i) phi(i,mu) = p[i];
        }
        phi.scale(pow(2.0,0.5*np));
    }

    template <typename T, std::size_t NDIM>
<<<<<<< HEAD

    const GenTensor<T> FunctionImpl<T,NDIM>::parent_to_child(const coeffT& s, const keyT& parent, const keyT& child) const {
=======
    const Tensor<T> FunctionImpl<T,NDIM>::parent_to_child(const tensorT& s, const keyT& parent, const keyT& child) const {
>>>>>>> d40472d0
        PROFILE_MEMBER_FUNC(FunctionImpl);
        // An invalid parent/child means that they are out of the box
        // and it is the responsibility of the caller to worry about that
        // ... most likely the coefficients (s) are zero to reflect
        // zero B.C. so returning s makes handling this easy.
        if (parent == child || parent.is_invalid() || child.is_invalid()) return s;

        coeffT result = fcube_for_mul<T>(child, parent, s);
        result.scale(sqrt(FunctionDefaults<NDIM>::get_cell_volume()*pow(0.5,double(NDIM*child.level()))));
        result = transform(result,cdata.quad_phiw);

        return result;
    }


    template <typename T, std::size_t NDIM>
    T FunctionImpl<T,NDIM>::trace_local() const {
        PROFILE_MEMBER_FUNC(FunctionImpl);
        std::vector<long> v0(NDIM,0);
        T sum = 0.0;
        if (compressed) {
            if (world.rank() == coeffs.owner(cdata.key0)) {
                typename dcT::const_iterator it = coeffs.find(cdata.key0).get();
                if (it != coeffs.end()) {
                    const nodeT& node = it->second;
                    if (node.has_coeff()) sum = node.full_tensor_copy()(v0);
                }
            }
        }
        else {
            for (typename dcT::const_iterator it=coeffs.begin(); it!=coeffs.end(); ++it) {
                const keyT& key = it->first;
                const nodeT& node = it->second;
                if (node.has_coeff()) sum += node.full_tensor_copy()(v0)*pow(0.5,NDIM*key.level()*0.5);
            }
        }
        return sum*sqrt(FunctionDefaults<NDIM>::get_cell_volume());
    }


    static inline bool enforce_bc(bool is_periodic, Level n, Translation& l) {
        Translation two2n = 1ul << n;
        if (l < 0) {
            if (is_periodic)
                l += two2n; // Periodic BC
            else
                return false; // Zero BC
        }
        else if (l >= two2n) {
            if (is_periodic)
                l -= two2n; // Periodic BC
            else
                return false; // Zero BC
        }
        return true;
    }

    template <typename T, std::size_t NDIM>
    Key<NDIM> FunctionImpl<T,NDIM>::neighbor(const keyT& key, const Key<NDIM>& disp, const std::vector<bool>& is_periodic) const {
        Vector<Translation,NDIM> l = key.translation();

        for (std::size_t axis=0; axis<NDIM; ++axis) {
            l[axis] += disp.translation()[axis];

            //if (!enforce_bc(bc(axis,0), bc(axis,1), key.level(), l[axis])) {
            if (!enforce_bc(is_periodic[axis], key.level(), l[axis])) {
                return keyT::invalid();
            }
        }
        return keyT(key.level(),l);
    }


<<<<<<< HEAD
    template <typename T, std::size_t NDIM>
    Future< std::pair< Key<NDIM>, GenTensor<T> > >
=======
   template <typename T, std::size_t NDIM>
    Future< std::pair< Key<NDIM>,Tensor<T> > >
>>>>>>> d40472d0
    FunctionImpl<T,NDIM>::find_me(const Key<NDIM>& key) const {
        PROFILE_MEMBER_FUNC(FunctionImpl);
        typedef std::pair< Key<NDIM>,coeffT > argT;
        Future<argT> result;
        PROFILE_BLOCK(find_me_send);
        woT::task(coeffs.owner(key), &implT::sock_it_to_me_too, key, result.remote_ref(world), TaskAttributes::hipri());
        return result;
    }


    template <typename T, std::size_t NDIM>
    void FunctionImpl<T,NDIM>::mapdim(const implT& f, const std::vector<long>& map, bool fence) {
        PROFILE_MEMBER_FUNC(FunctionImpl);
        for (typename dcT::const_iterator it=f.coeffs.begin(); it!=f.coeffs.end(); ++it) {
            const keyT& key = it->first;
            const nodeT& node = it->second;

            Vector<Translation,NDIM> l;
            for (std::size_t i=0; i<NDIM; ++i) l[map[i]] = key.translation()[i];
<<<<<<< HEAD
            tensorT c = node.full_tensor_copy();
=======
            tensorT c = node.coeff();
>>>>>>> d40472d0
            if (c.size()) c = copy(c.mapdim(map));
            coeffT cc(c,FunctionDefaults<NDIM>::get_thresh(),FunctionDefaults<NDIM>::get_tensor_type());

            coeffs.replace(keyT(key.level(),l), nodeT(cc,node.has_children()));
        }
        if (fence) world.gop.fence();
    }

    template <typename T, std::size_t NDIM>
<<<<<<< HEAD
    Future< GenTensor<T> > FunctionImpl<T,NDIM>::compress_spawn(const Key<NDIM>& key, bool nonstandard, bool keepleaves) {
=======
    Future< Tensor<T> > FunctionImpl<T,NDIM>::compress_spawn(const Key<NDIM>& key, bool nonstandard, bool keepleaves) {
        PROFILE_MEMBER_FUNC(FunctionImpl);
>>>>>>> d40472d0
        MADNESS_ASSERT(coeffs.probe(key));
        // get fetches remote data (here actually local)
        nodeT& node = coeffs.find(key).get()->second;
        if (node.has_children()) {
            std::vector< Future<coeffT > > v = future_vector_factory<coeffT >(1<<NDIM);
            int i=0;
            for (KeyChildIterator<NDIM> kit(key); kit; ++kit,++i) {
                PROFILE_BLOCK(compress_send);
<<<<<<< HEAD
                // readily available
=======
>>>>>>> d40472d0
                v[i] = woT::task(coeffs.owner(kit.key()), &implT::compress_spawn, kit.key(), nonstandard, keepleaves, TaskAttributes::hipri());
            }
            return woT::task(world.rank(),&implT::compress_op, key, v, nonstandard);
        }
        else {
            Future<coeffT > result(node.coeff());
            if (!keepleaves) node.clear_coeff();
            return result;
        }
    }

    template <typename T, std::size_t NDIM>
    Void FunctionImpl<T,NDIM>::plot_cube_kernel(archive::archive_ptr< Tensor<T> > ptr,
                                                const keyT& key,
                                                const coordT& plotlo, const coordT& plothi, const std::vector<long>& npt,
                                                bool eval_refine) const {

        Tensor<T>& r = *ptr;

        coordT h; // Increment between points in each dimension
        for (std::size_t i=0; i<NDIM; ++i) {
            if (npt[i] > 1) {
                h[i] = (plothi[i]-plotlo[i])/(npt[i]-1);
            }
            else {
                MADNESS_ASSERT(plotlo[i] == plothi[i]);
                h[i] = 0.0;
            }
        }

        const Level n = key.level();
        const Vector<Translation,NDIM>& l = key.translation();
        const double twon = pow(2.0,double(n));
        const tensorT& coeff = coeffs.find(key).get()->second.full_tensor_copy(); // Ugh!
//        const tensorT coeff = coeffs.find(key).get()->second.full_tensor_copy(); // Ugh!
        long ind[NDIM];
        coordT x;

        coordT boxlo, boxhi;
        Vector<int,NDIM> boxnpt;
        double fac = pow(0.5,double(key.level()));
        int npttotal = 1;
        for (std::size_t d=0; d<NDIM; ++d) {
            // Coords of box
            boxlo[d] = fac*key.translation()[d];
            boxhi[d] = boxlo[d]+fac;

            if (boxlo[d] > plothi[d] || boxhi[d] < plotlo[d]) {
                // Discard boxes out of the plot range
                npttotal = boxnpt[d] = 0;
                //print("OO range?");
                break;
            }
            else if (npt[d] == 1) {
                // This dimension is only a single point
                boxlo[d] = boxhi[d] = plotlo[d];
                boxnpt[d] = 1;
            }
            else {
                // Restrict to plot range
                boxlo[d] = std::max(boxlo[d],plotlo[d]);
                boxhi[d] = std::min(boxhi[d],plothi[d]);

                // Round lo up to next plot point; round hi down
                double xlo = long((boxlo[d]-plotlo[d])/h[d])*h[d] + plotlo[d];
                if (xlo < boxlo[d]) xlo += h[d];
                boxlo[d] =  xlo;
                double xhi = long((boxhi[d]-plotlo[d])/h[d])*h[d] + plotlo[d];
                if (xhi > boxhi[d]) xhi -= h[d];
                // MADNESS_ASSERT(xhi >= xlo);  // nope
                boxhi[d] = xhi;
                boxnpt[d] = long(round((boxhi[d] - boxlo[d])/h[d])) + 1;
            }
            npttotal *= boxnpt[d];
        }
        //print("    box", boxlo, boxhi, boxnpt, npttotal);
        if (npttotal > 0) {
            for (IndexIterator it(boxnpt); it; ++it) {
                for (std::size_t d=0; d<NDIM; ++d) {
                    double xd = boxlo[d] + it[d]*h[d]; // Sim. coords of point
                    x[d] = twon*xd - l[d]; // Offset within box
                    MADNESS_ASSERT(x[d]>=0.0 && x[d] <=1.0);  // sanity
                    if (npt[d] > 1) {
                        ind[d] = long(round((xd-plotlo[d])/h[d])); // Index of plot point
                    }
                    else {
                        ind[d] = 0;
                    }
                    MADNESS_ASSERT(ind[d]>=0 && ind[d]<npt[d]); // sanity
                }
                if (eval_refine) {
                    r(ind) = n;
                }
                else {
                    T tmp = eval_cube(n, x, coeff);
                    r(ind) = tmp;
                    //print("    eval", ind, tmp, r(ind));
                }
            }
        }

        return None;
    }

    /// Set plot_refine=true to get a plot of the refinment levels of
    /// the given function (defaulted to false in prototype).
    template <typename T, std::size_t NDIM>
    Tensor<T> FunctionImpl<T,NDIM>::eval_plot_cube(const coordT& plotlo,
                                                   const coordT& plothi,
                                                   const std::vector<long>& npt,
                                                   const bool eval_refine) const {
        PROFILE_MEMBER_FUNC(FunctionImpl);
        Tensor<T> r(NDIM, &npt[0]);
        //r(___) = 99.0;
        MADNESS_ASSERT(!compressed);

        for (typename dcT::const_iterator it=coeffs.begin(); it!=coeffs.end(); ++it) {
            const keyT& key = it->first;
            const nodeT& node = it->second;
            if (node.has_coeff()) {
                woT::task(world.rank(), &implT::plot_cube_kernel,
                    archive::archive_ptr< Tensor<T> >(&r), key, plotlo, plothi, npt, eval_refine);
            }
        }

        //        ITERATOR(r, if (r(IND) == 99.0) {print("BAD", IND); error("bad",0);});

        world.taskq.fence();
        world.gop.sum(r.ptr(), r.size());
        world.gop.fence();

        return r;
    }

    static inline void dxprintvalue(FILE* f, const double t) {
        fprintf(f,"%.6e\n",t);
    }

    static inline void dxprintvalue(FILE* f, const double_complex& t) {
        fprintf(f,"%.6e %.6e\n", t.real(), t.imag());
    }

    template <typename T, std::size_t NDIM>
    void plotdx(const Function<T,NDIM>& function,
                const char* filename,
                const Tensor<double>& cell,
                const std::vector<long>& npt,
                bool binary) {
        PROFILE_FUNC;
        MADNESS_ASSERT(NDIM<=6);
        const char* element[6] = {"lines","quads","cubes","cubes4D","cubes5D","cubes6D"};

        function.verify();
        World& world = const_cast< Function<T,NDIM>& >(function).world();
        FILE *f=0;
        if (world.rank() == 0) {
            f = fopen(filename, "w");
            if (!f) MADNESS_EXCEPTION("plotdx: failed to open the plot file", 0);

            fprintf(f,"object 1 class gridpositions counts ");
            for (std::size_t d=0; d<NDIM; ++d) fprintf(f," %ld",npt[d]);
            fprintf(f,"\n");

            fprintf(f,"origin ");
            for (std::size_t d=0; d<NDIM; ++d) fprintf(f, " %.6e", cell(d,0));
            fprintf(f,"\n");

            for (std::size_t d=0; d<NDIM; ++d) {
                fprintf(f,"delta ");
                for (std::size_t c=0; c<d; ++c) fprintf(f, " 0");
                double h = 0.0;
                if (npt[d]>1) h = (cell(d,1)-cell(d,0))/(npt[d]-1);
                fprintf(f," %.6e", h);
                for (std::size_t c=d+1; c<NDIM; ++c) fprintf(f, " 0");
                fprintf(f,"\n");
            }
            fprintf(f,"\n");

            fprintf(f,"object 2 class gridconnections counts ");
            for (std::size_t d=0; d<NDIM; ++d) fprintf(f," %ld",npt[d]);
            fprintf(f,"\n");
            fprintf(f, "attribute \"element type\" string \"%s\"\n", element[NDIM-1]);
            fprintf(f, "attribute \"ref\" string \"positions\"\n");
            fprintf(f,"\n");

            int npoint = 1;
            for (std::size_t d=0; d<NDIM; ++d) npoint *= npt[d];
            const char* iscomplex = "";
            if (TensorTypeData<T>::iscomplex) iscomplex = "category complex";
            const char* isbinary = "";
            if (binary) isbinary = "binary";
            fprintf(f,"object 3 class array type double %s rank 0 items %d %s data follows\n",
                    iscomplex, npoint, isbinary);
        }

        world.gop.fence();
        Tensor<T> r = function.eval_cube(cell, npt);

        if (world.rank() == 0) {
            if (binary) {
                // This assumes that the values are double precision
                fflush(f);
                fwrite((void *) r.ptr(), sizeof(T), r.size(), f);
                fflush(f);
            }
            else {
                for (IndexIterator it(npt); it; ++it) {
                    //fprintf(f,"%.6e\n",r(*it));
                    dxprintvalue(f,r(*it));
                }
            }
            fprintf(f,"\n");

            fprintf(f,"object \"%s\" class field\n",filename);
            fprintf(f,"component \"positions\" value 1\n");
            fprintf(f,"component \"connections\" value 2\n");
            fprintf(f,"component \"data\" value 3\n");
            fprintf(f,"\nend\n");
            fclose(f);
        }
        world.gop.fence();
    }

    template <std::size_t NDIM>
    void FunctionDefaults<NDIM>::set_defaults(World& world) {
        k = 6;
        thresh = 1e-4;
        initial_level = 2;
        max_refine_level = 30;
        truncate_mode = 0;
        refine = true;
        autorefine = true;
        debug = false;
        truncate_on_project = true;
        apply_randomize = false;
        project_randomize = false;
        bc = BoundaryConditions<NDIM>(BC_FREE);
        tt = TT_FULL;
        cell = Tensor<double>(NDIM,2);
        cell(_,1) = 1.0;
        recompute_cell_info();

        //pmap = std::shared_ptr< WorldDCPmapInterface< Key<NDIM> > >(new WorldDCDefaultPmap< Key<NDIM> >(world));
        pmap = std::shared_ptr< WorldDCPmapInterface< Key<NDIM> > >(new MyPmap<NDIM>(world));
        //pmap = std::shared_ptr< WorldDCPmapInterface< Key<NDIM> > >(new SimpleMap< Key<NDIM> >(world));
    }

    template <typename T, std::size_t NDIM>
    const FunctionCommonData<T,NDIM>* FunctionCommonData<T,NDIM>::data[MAXK] = {0,0,0,0,0,0,0,0,0,0,0,0,0,0,0,0,0,0,0,0,0,0,0,0,0,0,0,0,0,0};

    template <std::size_t NDIM> int FunctionDefaults<NDIM>::k;
    template <std::size_t NDIM> double FunctionDefaults<NDIM>::thresh;
    template <std::size_t NDIM> int FunctionDefaults<NDIM>::initial_level;
    template <std::size_t NDIM> int FunctionDefaults<NDIM>::max_refine_level;
    template <std::size_t NDIM> int FunctionDefaults<NDIM>::truncate_mode;
    template <std::size_t NDIM> bool FunctionDefaults<NDIM>::refine;
    template <std::size_t NDIM> bool FunctionDefaults<NDIM>::autorefine;
    template <std::size_t NDIM> bool FunctionDefaults<NDIM>::debug;
    template <std::size_t NDIM> bool FunctionDefaults<NDIM>::truncate_on_project;
    template <std::size_t NDIM> bool FunctionDefaults<NDIM>::apply_randomize;
    template <std::size_t NDIM> bool FunctionDefaults<NDIM>::project_randomize;
    template <std::size_t NDIM> BoundaryConditions<NDIM> FunctionDefaults<NDIM>::bc;
<<<<<<< HEAD
    template <std::size_t NDIM> TensorType FunctionDefaults<NDIM>::tt;
=======
>>>>>>> d40472d0
    template <std::size_t NDIM> Tensor<double> FunctionDefaults<NDIM>::cell;
    template <std::size_t NDIM> Tensor<double> FunctionDefaults<NDIM>::cell_width;
    template <std::size_t NDIM> Tensor<double> FunctionDefaults<NDIM>::rcell_width;
    template <std::size_t NDIM> double FunctionDefaults<NDIM>::cell_volume;
    template <std::size_t NDIM> double FunctionDefaults<NDIM>::cell_min_width;
    template <std::size_t NDIM> std::shared_ptr< WorldDCPmapInterface< Key<NDIM> > > FunctionDefaults<NDIM>::pmap;

    template <std::size_t NDIM> std::vector< Key<NDIM> > Displacements<NDIM>::disp;
    template <std::size_t NDIM> std::vector< Key<NDIM> > Displacements<NDIM>::disp_periodicsum[64];

}

#endif // MADNESS_MRA_MRAIMPL_H__INCLUDED<|MERGE_RESOLUTION|>--- conflicted
+++ resolved
@@ -214,12 +214,8 @@
     }
 
     template <typename T, std::size_t NDIM>
-<<<<<<< HEAD
 //    Void FunctionImpl<T,NDIM>::reconstruct_op(const keyT& key, const tensorT& s) {
     Void FunctionImpl<T,NDIM>::reconstruct_op(const keyT& key, const coeffT& s) {
-=======
-    Void FunctionImpl<T,NDIM>::reconstruct_op(const keyT& key, const tensorT& s) {
->>>>>>> d40472d0
         PROFILE_MEMBER_FUNC(FunctionImpl);
         // Note that after application of an integral operator not all
         // siblings may be present so it is necessary to check existence
@@ -371,11 +367,8 @@
         }
     }
 
-<<<<<<< HEAD
     /// project the functor into this functionimpl, and "return" a tree in reconstructed,
     /// rank-reduced form.
-=======
->>>>>>> d40472d0
     template <typename T, std::size_t NDIM>
     Void FunctionImpl<T,NDIM>::project_refine_op(const keyT& key,
                                                  bool do_refine,
@@ -814,7 +807,6 @@
     }
 
     template <typename T, std::size_t NDIM>
-<<<<<<< HEAD
     Void FunctionImpl<T,NDIM>::evalR(const Vector<double,NDIM>& xin,
     		const keyT& keyin,
     		const typename Future<long>::remote_refT& ref) {
@@ -858,8 +850,6 @@
 
 
     template <typename T, std::size_t NDIM>
-=======
->>>>>>> d40472d0
     void FunctionImpl<T,NDIM>::tnorm(const tensorT& t, double* lo, double* hi) const {
         PROFILE_MEMBER_FUNC(FunctionImpl);
         // Chosen approach looks stupid but it is more accurate
@@ -933,8 +923,6 @@
     }
 
     template <typename T, std::size_t NDIM>
-<<<<<<< HEAD
-=======
     void FunctionImpl<T,NDIM>::abs_inplace(bool fence) {
         unary_op_value_inplace(detail::absinplace<T,NDIM>(), fence);
     }
@@ -945,7 +933,6 @@
     }
 
     template <typename T, std::size_t NDIM>
->>>>>>> d40472d0
     void FunctionImpl<T,NDIM>::phi_for_mul(Level np, Translation lp, Level nc, Translation lc, Tensor<double>& phi) const {
         PROFILE_MEMBER_FUNC(FunctionImpl);
         double p[200];
@@ -960,12 +947,8 @@
     }
 
     template <typename T, std::size_t NDIM>
-<<<<<<< HEAD
 
     const GenTensor<T> FunctionImpl<T,NDIM>::parent_to_child(const coeffT& s, const keyT& parent, const keyT& child) const {
-=======
-    const Tensor<T> FunctionImpl<T,NDIM>::parent_to_child(const tensorT& s, const keyT& parent, const keyT& child) const {
->>>>>>> d40472d0
         PROFILE_MEMBER_FUNC(FunctionImpl);
         // An invalid parent/child means that they are out of the box
         // and it is the responsibility of the caller to worry about that
@@ -1039,13 +1022,8 @@
     }
 
 
-<<<<<<< HEAD
     template <typename T, std::size_t NDIM>
     Future< std::pair< Key<NDIM>, GenTensor<T> > >
-=======
-   template <typename T, std::size_t NDIM>
-    Future< std::pair< Key<NDIM>,Tensor<T> > >
->>>>>>> d40472d0
     FunctionImpl<T,NDIM>::find_me(const Key<NDIM>& key) const {
         PROFILE_MEMBER_FUNC(FunctionImpl);
         typedef std::pair< Key<NDIM>,coeffT > argT;
@@ -1065,11 +1043,7 @@
 
             Vector<Translation,NDIM> l;
             for (std::size_t i=0; i<NDIM; ++i) l[map[i]] = key.translation()[i];
-<<<<<<< HEAD
             tensorT c = node.full_tensor_copy();
-=======
-            tensorT c = node.coeff();
->>>>>>> d40472d0
             if (c.size()) c = copy(c.mapdim(map));
             coeffT cc(c,FunctionDefaults<NDIM>::get_thresh(),FunctionDefaults<NDIM>::get_tensor_type());
 
@@ -1079,12 +1053,7 @@
     }
 
     template <typename T, std::size_t NDIM>
-<<<<<<< HEAD
     Future< GenTensor<T> > FunctionImpl<T,NDIM>::compress_spawn(const Key<NDIM>& key, bool nonstandard, bool keepleaves) {
-=======
-    Future< Tensor<T> > FunctionImpl<T,NDIM>::compress_spawn(const Key<NDIM>& key, bool nonstandard, bool keepleaves) {
-        PROFILE_MEMBER_FUNC(FunctionImpl);
->>>>>>> d40472d0
         MADNESS_ASSERT(coeffs.probe(key));
         // get fetches remote data (here actually local)
         nodeT& node = coeffs.find(key).get()->second;
@@ -1093,10 +1062,7 @@
             int i=0;
             for (KeyChildIterator<NDIM> kit(key); kit; ++kit,++i) {
                 PROFILE_BLOCK(compress_send);
-<<<<<<< HEAD
                 // readily available
-=======
->>>>>>> d40472d0
                 v[i] = woT::task(coeffs.owner(kit.key()), &implT::compress_spawn, kit.key(), nonstandard, keepleaves, TaskAttributes::hipri());
             }
             return woT::task(world.rank(),&implT::compress_op, key, v, nonstandard);
@@ -1359,10 +1325,7 @@
     template <std::size_t NDIM> bool FunctionDefaults<NDIM>::apply_randomize;
     template <std::size_t NDIM> bool FunctionDefaults<NDIM>::project_randomize;
     template <std::size_t NDIM> BoundaryConditions<NDIM> FunctionDefaults<NDIM>::bc;
-<<<<<<< HEAD
     template <std::size_t NDIM> TensorType FunctionDefaults<NDIM>::tt;
-=======
->>>>>>> d40472d0
     template <std::size_t NDIM> Tensor<double> FunctionDefaults<NDIM>::cell;
     template <std::size_t NDIM> Tensor<double> FunctionDefaults<NDIM>::cell_width;
     template <std::size_t NDIM> Tensor<double> FunctionDefaults<NDIM>::rcell_width;
