--- conflicted
+++ resolved
@@ -55,11 +55,7 @@
     /// \f[
     /// f(x,x_{\mathrm{min}},x_{\mathrm{max}}) = \left\{
     ///   \begin{array}{ll}
-<<<<<<< HEAD
-    ///     x_{\mathrm{min}}                       & x < x_{\mathrm{min}}
-=======
     ///     x_{\mathrm{min}}                       & x < x_{\mathrm{min}}                  
->>>>>>> 78d3078c
     ///     p(x,x_{\mathrm{min}},x_{\mathrm{max}}) & x_{\mathrm{min}} \leq x_{\mathrm{max}}
     ///     x                                      & x_{\mathrm{max}} < x
     ///   \end{array}
