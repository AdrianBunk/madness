/*
 * oep.cpp
 *
 *  Created on: Nov 6, 2019
 *      Author: fbischoff
 */

#include <chem/oep.h>
#include <chem/BSHApply.h>



namespace madness {

/// Iterative energy calculation for approximate OEP with EXACT EXCHANGE functional
/// for other functionals, slater potential must be modified
/// HF orbitals and eigenvalues are used as the guess here
/// note that KS_nemo is a reference and changes oep->get_calc()->amo orbitals
/// same for orbital energies (eigenvalues) KS_eigvals which is oep->get_calc()->aeps
/// converged if norm, total energy difference and orbital energy differences (if not OAEP) are converged
void OEP::solve(const vecfuncT& HF_nemo1, const tensorT& HF_eigvals) {

	// recompute HF Fock matrix and orbitals
	auto [HF_Fock, HF_nemo] = recompute_HF(HF_nemo1);

	// compute Slater potential Vs and average IHF from HF orbitals and eigenvalues
	const real_function_3d Vs = compute_slater_potential(HF_nemo);
	if (oep_param.saving_amount() >= 1) save(Vs, "Slaterpotential");

	// set KS_nemo as reference to MOs
	vecfuncT& KS_nemo = calc->amo;
	tensorT& KS_eigvals = calc->aeps; // 1d tensor of same length as KS_nemo
<<<<<<< HEAD
=======
	if (oep_param.saving_amount() >= 3) save(compute_density(KS_nemo), "density_start");

	// if desired: save HF orbitals and orbital contributions to total density (orbital squares)
	if (oep_param.saving_amount() >= 3) {
		vecfuncT HF_nemo_square = square(world, HF_nemo);
    	for (size_t i = 0; i < HF_nemo.size(); i++) {
    		save(R*HF_nemo[i], "HF_orb_" + stringify(i));
    		save(2.0*R_square*HF_nemo_square[i], "HF_orb_square_" + stringify(i)); // 2 because closed shell
    	}
	}
>>>>>>> a2ad8f5a

	real_function_3d Voep = copy(Vs);

	double energy=iterate(oep_param.model(),HF_nemo,HF_Fock,KS_nemo,KS_eigvals,Voep,Vs);

	save(Voep,"OEP_final");
//	if (calc->param.save()) calc->save_mos(world);

	printf("      +++ FINAL TOTAL %s ENERGY = %15.8f  Eh +++\n\n\n", oep_param.model().c_str(), energy);

}

std::tuple<Tensor<double>, vecfuncT> OEP::recompute_HF(const vecfuncT& HF_nemo) const {

	timer timer1(world);
    const vecfuncT R2nemo=truncate(R_square*HF_nemo);
	vecfuncT psi, Jnemo, Knemo, pcmnemo, Unemo;
	Nemo::compute_nemo_potentials(HF_nemo, psi, Jnemo, Knemo, pcmnemo, Unemo);
	vecfuncT Vnemo=Unemo+Jnemo-Knemo;
	if (do_pcm()) Vnemo+=pcmnemo;
	tensorT HF_Fock=matrix_inner(world,R2nemo,Vnemo,false);   // not symmetric actually
	Kinetic<double,3> T(world);
	HF_Fock+=T(R2nemo,HF_nemo);


//	BSHApply<double,3> bsh_apply(world);
//	bsh_apply.metric=R_square;
//	bsh_apply.lo=get_calc()->param.lo();
//	bsh_apply.do_coupling=calc->param.do_localize();
//	auto [residual,eps_update] =bsh_apply(HF_nemo,HF_Fock,Vnemo);
//
//	vecfuncT nemo_new=HF_nemo-residual;
//	if (param.print_level()>=10) {
//		print("HF Fock matrix");
//		print(HF_Fock);
//		double rnorm=norm2(world,residual);
//		print("residual for HF nemo recomputation",rnorm);
//	}
	vecfuncT nemo_new=HF_nemo;
	timer1.end("recompute HF");
	return std::make_tuple(HF_Fock, nemo_new);
}

double OEP::compute_and_print_final_energies(const std::string model, const real_function_3d& Voep,
		const vecfuncT& KS_nemo, const tensorT& KS_eigvals,
		const vecfuncT& HF_nemo, const tensorT& HF_eigvals) const {

	// print final orbital energies
	print("final shifted", model, "orbital energies:");
	print_orbens(KS_eigvals, homo_diff(HF_eigvals, KS_eigvals));
	print("HF/KS HOMO energy difference of", homo_diff(HF_eigvals, KS_eigvals), "Eh is already included\n");

	// final Jnemo and Knemo have to be computed again in order to calculate final energy
	vecfuncT Jnemo, Knemo, Knemo_HF;
	compute_coulomb_potential(KS_nemo, Jnemo);
	compute_exchange_potential(KS_nemo, Knemo);

	Exchange<double,3> K(world);
	K.set_parameters(R_square*HF_nemo,HF_nemo,calc->aocc);
	double Ex_HF=-inner(R_square*HF_nemo,K(HF_nemo));

	// compute final exchange energy using different methods and final kinetic energy
	double Ex_vir = compute_exchange_energy_vir(KS_nemo, Voep);
	double Ex_conv = compute_exchange_energy_conv(R_square*KS_nemo, Knemo);
//	double Ex_HF = compute_exchange_energy_conv(R_square*HF_nemo, Knemo_HF);
	double Ekin_KS = compute_kinetic_energy(KS_nemo); // like Ts in Ospadov_2017, equation (22)
	double Ekin_HF = compute_kinetic_energy(HF_nemo); // like T in Ospadov_2017, equation (22)
	double Tc = Ekin_HF - Ekin_KS; // like Tc = T - Ts in Ospadov_2017, equation (24)

	real_function_3d rho_KS = compute_density(KS_nemo);
	real_function_3d rho_HF = compute_density(HF_nemo);
	double Drho = compute_delta_rho(rho_HF, rho_KS);


	print("FINAL", model, "ENERGY Evir:");
	double Evir = compute_energy(KS_nemo, Ex_vir)[0];

	print("FINAL", model, "ENERGY Econv:");
	double Econv = compute_energy(KS_nemo, Ex_conv)[0];


	printf("     Ex_vir       = %15.8f  Eh", Ex_vir);
	printf("\n     Ex_conv      = %15.8f  Eh", Ex_conv);
	printf("\n     Ex_HF        = %15.8f  Eh\n", Ex_HF);

	printf("\n     Ekin_HF (T)  = %15.8f  Eh", Ekin_HF);
	printf("\n     Ekin_KS (Ts) = %15.8f  Eh\n", Ekin_KS);

	printf("\n     DEvir_14     = %15.8f mEh", (Ex_vir - Ex_conv)*1000.0); // like in Kohut_2014, equation (45)
	printf("\n     DEvir_17     = %15.8f mEh\n", (Ex_vir - Ex_HF - 2.0*Tc)*1000.0); // like in Ospadov_2017, equation (28)
	print("     Drho         =     ", Drho, "e\n\n");

	if (not calc->param.do_localize()) {
		print("---------------------------------------------------------------------------");
		double E_0 = compute_E_zeroth(KS_eigvals);
		double E_1 = compute_E_first(R*KS_nemo, R*Jnemo, R*Knemo, Voep);

		printf("  E^(0)               = %15.8f  Eh", E_0);
		printf("\n  E^(1)               = %15.8f  Eh", E_1);
		printf("\n  E^(0) + E^(1)       = %15.8f  Eh", E_0 + E_1);
		printf("\n  difference to Econv = %15.8f mEh\n\n", (E_0 + E_1 - Econv)*1000.0);
	}
	Tensor<double> f_pp = compute_fock_diagonal_elements(calc->aeps, KS_nemo, Knemo, Voep);

//	print("KS Fock matrix elements using Voep/virial ", calc->aeps);
	print("KS Fock matrix elements using K operator  ", f_pp);

	return Econv;
}

double OEP::iterate(const std::string model, const vecfuncT& HF_nemo, const tensorT& HF_Fock,
		vecfuncT& KS_nemo, tensorT& KS_eigvals, real_function_3d& Voep, const real_function_3d Vs) const {

	bool print_debug=(calc->param.print_level()>=10) and (world.rank()==0);

	// get the HF orbital energies from its Fock matrix
	auto [HF_eigvals, evec] = syev(HF_Fock);
	KS_eigvals=copy(HF_eigvals);

	// compute the constant HF contributions to the OEP hierarchy
	const real_function_3d ocep_numerator_HF=-1.0*compute_energy_weighted_density_local(HF_nemo,HF_Fock);
	const real_function_3d dcep_numerator_HF=compute_total_kinetic_density(HF_nemo);
	const real_function_3d mrks_numerator_HF=compute_Pauli_kinetic_density(HF_nemo);

	typedef allocator<double, 3> allocT;
	typedef XNonlinearSolver<std::vector<Function<double, 3> >, double, allocT> solverT;
	allocT alloc(world, KS_nemo.size());
<<<<<<< HEAD
	solverT solver(allocT(world, KS_nemo.size()),calc->param.print_level()>4);
	solver.set_maxsub(calc->param.maxsub());
=======
	solverT solver(allocT(world, KS_nemo.size()));

	// iterate until self-consistency
	for (size_t iter = 0; iter < oep_param.maxiter(); ++iter) {
		iter_counter++;
		print("\n     ***", oep_param.model(), "iteration", iter_counter, "***\n");
>>>>>>> a2ad8f5a

	std::deque<tensorT> eps_history;
	double energy=0.0;
	std::vector<double> energies(1,0.0);
	bool converged=false;
	tensorT old_eigvals = copy(KS_eigvals);

	tensorT F=copy(HF_Fock);

<<<<<<< HEAD
	timer timer1(world,calc->param.print_level()>=3);
	for (int iter = 0; iter < oep_param.maxiter(); ++iter) {
//		print("\n     ***", model, "iteration", iter, "***\n");

	    if (calc->param.do_localize()) {
	    	for (int i=0; i<KS_nemo.size(); ++i) calc->aeps(i)=F(i,i);
	    	KS_nemo=localize(KS_nemo,calc->param.econv(),iter==0);
	    	if (calc->param.print_level()>=10) calc->analyze_vectors(world,KS_nemo,calc->aocc,tensorT(),calc->aset);
	    }
	    if (do_symmetry()) {
		    std::vector<std::string> str_irreps;
	    	KS_nemo=symmetry_projector(KS_nemo,R_square,str_irreps);
		    if (world.rank()==0) print("orbital irreps",str_irreps);
	    }

	    // compute parts of the KS Fock matrix J, Unuc and Voep
		vecfuncT Jnemo, Unemo, Fnemo;
		compute_nemo_potentials(KS_nemo, Jnemo, Unemo);
		vecfuncT R2KS_nemo = truncate(R_square*KS_nemo);

		timer1.tag("compute potentials");

		Voep=copy(Vs);

		// treat ocep correction separately as it depends on the KS Fock matrix
		tensorT Fock_ocep;
		if (need_ocep_correction(model)) {
			real_function_3d ocep_correction = compute_ocep_correction(ocep_numerator_HF, HF_nemo,KS_nemo,HF_Fock,F);
			Fock_ocep=matrix_inner(world,R2KS_nemo,ocep_correction*KS_nemo);
			if (oep_param.save_iter_corrections()>0 and (iter%oep_param.save_iter_corrections()==0))
				save(ocep_correction,"ocep_correction"+std::to_string(iter));
		}
=======
			// save certain functions if desired
			if (oep_param.save_iter_orbs() > 0) {
				if (iter_counter == 2 or iter_counter % oep_param.save_iter_orbs() == 0) {
			    	for (size_t i = 0; i < KS_nemo.size(); i++) {
			    		save(R*KS_nemo[i], "KS_orb_" + stringify(i) + "_iter_" + stringify(iter_counter));
			    	}
				}
			}
			if (oep_param.save_iter_density() > 0) {
				if (iter_counter == 2 or iter_counter % oep_param.save_iter_density() == 0) {
					save(compute_density(KS_nemo), "density_iter_" + stringify(iter_counter));
				}
			}
			if (oep_param.save_iter_kin_tot_KS() > 0 and oep_param.is_dcep()) {
				if (iter_counter == 2 or iter_counter % oep_param.save_iter_kin_tot_KS() == 0) {
					save(compute_total_kinetic_density(KS_nemo, KS_eigvals), "kin_tot_KS_iter_" + stringify(iter_counter));
				}
			}
			if (oep_param.save_iter_kin_P_KS() > 0 and oep_param.is_mrks()) {
				if (iter_counter == 2 or iter_counter % oep_param.save_iter_kin_P_KS() == 0) {
					save(compute_Pauli_kinetic_density(KS_nemo, KS_eigvals), "kin_P_KS_iter_" + stringify(iter_counter));
				}
			}
			if (oep_param.save_iter_ocep_correction() > 0) {
				if (iter_counter == 2 or iter_counter % oep_param.save_iter_ocep_correction() == 0) {
					save(corr_ocep + shift, "OCEP_correction_iter_" + stringify(iter_counter));
				}
			}
			if (oep_param.save_iter_dcep_correction() > 0 and oep_param.is_dcep()) {
				if (iter_counter == 2 or iter_counter % oep_param.save_iter_dcep_correction() == 0) {
					save(corr_dcep + shift, "DCEP_correction_iter_" + stringify(iter_counter));
				}
			}
			if (oep_param.save_iter_mrks_correction() > 0 and oep_param.is_mrks()) {
				if (iter_counter == 2 or iter_counter % oep_param.save_iter_mrks_correction() == 0) {
					save(corr_mrks + shift, "mRKS_correction_iter_" + stringify(iter_counter));
				}
			}
			if (oep_param.save_iter_total_correction() > 0) {
				if (oep_param.is_dcep() and (iter_counter == 2 or iter_counter % oep_param.save_iter_total_correction() == 0)) {
					save(corr_ocep + corr_dcep + shift, "total_correction_iter_" + stringify(iter_counter));
				}
				else if (oep_param.is_mrks() and (iter_counter == 2 or iter_counter % oep_param.save_iter_total_correction() == 0)) {
					save(corr_ocep + corr_mrks + shift, "total_correction_iter_" + stringify(iter_counter));
				}
			}
			if (oep_param.save_iter_effective_potential() > 0) {
				if (iter_counter == 2 or iter_counter % oep_param.save_iter_effective_potential() == 0) {
					save(Voep, "effective_potential_iter_" + stringify(iter_counter));
				}
			}
>>>>>>> a2ad8f5a

		if (need_dcep_correction(model)) {
			real_function_3d dcep_correction=compute_dcep_correction(dcep_numerator_HF, HF_nemo,KS_nemo);
			Voep += dcep_correction;
			if (oep_param.save_iter_corrections()>0 and (iter%oep_param.save_iter_corrections()==0))
				save(dcep_correction,"dcep_correction"+std::to_string(iter));
		}

		if (need_mrks_correction(model)) {
			real_function_3d mrks_correction=compute_mrks_correction(mrks_numerator_HF, HF_nemo,KS_nemo);
			Voep += mrks_correction;
			if (oep_param.save_iter_corrections()>0 and (iter%oep_param.save_iter_corrections()==0))
				save(mrks_correction,"mrks_correction"+std::to_string(iter));
		}

		Fnemo = (Jnemo + Unemo + Voep*KS_nemo);

		tensorT Fock_no_ocep = matrix_inner(world, R2KS_nemo, Fnemo, false);
		Kinetic<double,3> T(world);
		Fock_no_ocep += T(R2KS_nemo, KS_nemo);
		F=copy(Fock_no_ocep);
		if (need_ocep_correction(model)) F+=Fock_ocep;
		if (print_debug) {
			print("fock");
			print(F);
		}

		// recompute the OCEP correction with the updated Fock matrix
		if (need_ocep_correction(model)) {
			real_function_3d ocep_correction = compute_ocep_correction(ocep_numerator_HF, HF_nemo,KS_nemo,HF_Fock,F);
			Voep+=ocep_correction;
			Fnemo+=(ocep_correction*KS_nemo);

<<<<<<< HEAD
			Fock_ocep=matrix_inner(world,R2KS_nemo,ocep_correction*KS_nemo);
			F=Fock_no_ocep+Fock_ocep;
=======
		// compute new (current) energy
        double old_energy = energy;
        print("energy contributions of iteration", iter_counter);
        double Ex_KS = compute_exchange_energy_vir(R*KS_nemo, Voep);
		energy = compute_energy(R*KS_nemo, R*Jnemo, Ex_KS);
		// compute_exchange_potential(KS_nemo, Knemo);
		// double Ex_KS = compute_exchange_energy_conv(R*KS_nemo, R*Knemo);
		// there should be no difference between these two methods, because energy is only needed
		// for checking convergence threshold; but: Evir should be much faster because K is expensive

		// copy old orbital energies for convergence criterium at the end
		tensorT old_eigvals = copy(KS_eigvals);

        // diagonalize the Fock matrix to get the eigenvalues and eigenvectors (canonical)
		// FC = epsilonSC and X^dSX with transform matrix X, see Szabo/Ostlund (3.159) and (3.165)
        tensorT X; // must be formed from R*nemos but can then be used for nemos also
        tensorT overlap = matrix_inner(world, R*KS_nemo, R*KS_nemo, true);
        X = calc->get_fock_transformation(world, overlap, F, KS_eigvals, calc->aocc,
        		FunctionDefaults<3>::get_thresh());
        KS_nemo = transform(world, KS_nemo, X, trantol(), true);
        rotate_subspace(world, X, solver, 0, KS_nemo.size());

        truncate(world, KS_nemo);
        normalize(KS_nemo,R);

		// calculate new orbital energies (current eigenvalues from Fock-matrix)
		for (size_t i = 0; i < KS_nemo.size(); ++i) {
			KS_eigvals(i) = std::min(-0.05, F(i, i)); // orbital energy is set to -0.05 if it was above
>>>>>>> a2ad8f5a
		}

		if (print_debug) {
			print("fock with updated ocep Fock matrix");
			print(Fock_no_ocep+Fock_ocep);
		}
		timer1.tag("compute oep");

		if (not calc->param.do_localize()) {

			// report the off-diagonal Fock matrix elements because canonical orbitals are used
			tensorT F_offdiag = copy(F);
			for (int i = 0; i < F.dim(0); ++i) F_offdiag(i, i) = 0.0;
			double max_F_offidag = F_offdiag.absmax();
			if (print_debug) print("F max off-diagonal ", max_F_offidag);

			// diagonalize the Fock matrix to get the eigenvalues and eigenvectors (canonical)
			// FC = epsilonSC and X^dSX with transform matrix X, see Szabo/Ostlund (3.159) and (3.165)
			tensorT overlap = matrix_inner(world, R*KS_nemo, R*KS_nemo, true);
			tensorT KSeig;
			tensorT X = calc->get_fock_transformation(world, overlap, F, KSeig, calc->aocc,
					FunctionDefaults<3>::get_thresh());
			KS_nemo = truncate(transform(world, KS_nemo, X));
			normalize(KS_nemo,R);
			rotate_subspace(world, X, solver, 0, KS_nemo.size());
			Fnemo = transform(world, Fnemo, X);

			double delta_eig=(KSeig-KS_eigvals).normf();
			KS_eigvals=KSeig;

			if (print_debug) {
				print("delta eigenvalues",delta_eig);
			}
			timer1.tag("canonicalization");
		}
		Fnemo=truncate(Fnemo);

		// compute new (current) energy
        double old_energy = energy;
        double Ex_KS = compute_exchange_energy_vir(KS_nemo, Voep);

		std::vector<double> oldenergies=energies;
        energies=compute_energy(KS_nemo, Ex_KS);
        energy =energies[0];

		// print orbital energies:
		if (print_debug) {
			print("current orbital energies");
			print_orbens(KS_eigvals);
			print("HF/KS HOMO energy difference of", homo_diff(HF_eigvals, KS_eigvals), "Eh is not yet included");
		}

		timer1.tag("compute energy");

		BSHApply<double,3> bsh_apply(world);
		bsh_apply.metric=R_square;
		bsh_apply.levelshift=oep_param.levelshift();
		bsh_apply.lo=get_calc()->param.lo();
		bsh_apply.do_coupling=calc->param.do_localize();
		auto [residual,eps_update] =bsh_apply(KS_nemo,F,Fnemo);
		timer1.tag("apply BSH");

		double bshnorm=norm2(world,residual)/sqrt(KS_nemo.size());

		// KAIN solver (helps to converge)
		vecfuncT nemo_new = (solver.update(KS_nemo, residual, oep_param.kain_param()[0], oep_param.kain_param()[1]));
		truncate(world, nemo_new);
		normalize(nemo_new,R);

		// estimate the orbital energies, as they enter the potential
		eps_history.push_back(copy(F));
		if (eps_history.size()>solver.get_c().size()) eps_history.pop_front();
		tensorT fock1(F.dim(0),F.dim(1));
		int i=0;
		for (auto eps : eps_history) {
			if (calc->param.print_level()>10) print("c[i], eps",solver.get_c()[i],eps);
			fock1 += eps*solver.get_c()[i++];
		}
		F=copy(fock1);
		if (calc->param.print_level()>=10) print("KS_eigvals projection",F);

		// What is step restriction?
		calc->do_step_restriction(world, KS_nemo, nemo_new, "ab spin case");
		orthonormalize(nemo_new,R);
		KS_nemo = nemo_new;
		timer1.tag("post-process");

		double deltadensity=0.0;
		converged=check_convergence(energies,oldenergies,bshnorm,deltadensity,calc->param,
				calc->param.econv(),calc->param.dconv());
		if (world.rank() == 0) {
			printf("\nfinished %s iteration %2d at time %8.1fs with energy %12.8f; residual %12.8f\n\n",
					model.c_str(), iter, wall_time(), energy,bshnorm);
		}

		// evaluate convergence via norm error and energy difference
		if (converged) {
			if (oep_param.is_oaep()) converged = true;  // if OAEP, the following evaluation is not necessary
			else {
				// build vector of convergence information of every orbital energy
    			std::vector<bool> conv(KS_eigvals.size());
    			for (long i = 0; i < KS_eigvals.size(); i++) {
    				if (fabs(KS_eigvals(i) - old_eigvals(i)) < calc->param.dconv()) conv[i] = true;
    				else conv[i] = false;
    			}
    			if (IsAlltrue(conv)) converged = true; // converged if all are converged
			}
		}

		if (converged) break;
	}
<<<<<<< HEAD
=======
	else {
		if (world.rank() == 0) print("\n     --- Iterations failed ---\n\n");
		energy = 0.0;
	}

	// calculate and print all final numbers
	print("\n  computing final orbitals, IKS and density");

	double shift_final = homo_diff(HF_eigvals, KS_eigvals);
	real_function_3d kin_tot_KS = compute_total_kinetic_density(KS_nemo, KS_eigvals);
	real_function_3d kin_P_KS = compute_Pauli_kinetic_density(KS_nemo, KS_eigvals);
	real_function_3d rho_KS = compute_density(KS_nemo);
	double Drho = compute_delta_rho(rho_HF, rho_KS);
	if (oep_param.saving_amount() >= 1) save(rho_KS, "density_final");
	if (oep_param.saving_amount() >= 2) {
        if (oep_param.is_dcep()) save(kin_tot_KS, "kin_tot_KS_final");
        if (oep_param.is_mrks()) save(kin_P_KS, "kin_P_KS_final");
    	for (size_t i = 0; i < KS_nemo.size(); i++) {
    		save(R*KS_nemo[i], "KS_orb_" + stringify(i) + "_final");
    	}
	}

	// if desired: print final KS orbital contributions to total density (nemo squares)
	if (oep_param.saving_amount() >= 3) {
    	vecfuncT KS_nemo_square = square(world, KS_nemo);
    	for (size_t i = 0; i < KS_nemo_square.size(); i++) {
    		save(2.0*R_square*KS_nemo_square[i], "KS_orb_square_" + stringify(i)); // 2 because closed shell
    	}
	}

	print("     done");
>>>>>>> a2ad8f5a

	if (world.rank()==0) {
		if (converged) print("\n     +++ Iterations converged +++\n");
		else print("\n     --- Iterations failed ---\n\n");
	}
<<<<<<< HEAD
	energy=compute_and_print_final_energies(model,Voep,KS_nemo,KS_eigvals,HF_nemo,HF_eigvals);
	if (not converged) energy=0.0;
	return energy;
=======
	if (oep_param.is_ocep()) {
		print("\n  computing final OCEP with converged OCEP orbitals and eigenvalues");
    	real_function_3d ocep_correction_final = compute_oep_correction("ocep", HF_nemo,HF_eigvals, KS_nemo, KS_eigvals);
    	Voep = Vs + ocep_correction_final + shift_final;
    	if (oep_param.saving_amount() >= 1) {
    		save(ocep_correction_final + shift_final, "OCEP_correction_final");
    		save(Voep, "OEPapprox_final");
    	}
	}
	if (oep_param.is_dcep()) {
		print("\n  computing final DCEP with converged DCEP orbitals and eigenvalues");
    	real_function_3d ocep_correction_final = compute_oep_correction("ocep", HF_nemo,HF_eigvals, KS_nemo, KS_eigvals);
    	real_function_3d dcep_correction_final = compute_oep_correction("dcep", HF_nemo,HF_eigvals, KS_nemo, KS_eigvals);
    	Voep = Vs + ocep_correction_final + dcep_correction_final + shift_final;
    	if (oep_param.saving_amount() >= 2) {
        	save(ocep_correction_final + shift_final, "OCEP_correction_final");
        	save(dcep_correction_final + shift_final, "DCEP_correction_final");
    	}
    	if (oep_param.saving_amount() >= 1) {
    		save(ocep_correction_final + dcep_correction_final + shift_final, "total_correction_final");
    		save(Voep, "OEPapprox_final");
    	}
	}
	if (oep_param.is_mrks()) {
		print("\n  computing final mRKS potential with converged mRKS orbitals and eigenvalues");
    	real_function_3d ocep_correction_final = compute_oep_correction("ocep", HF_nemo,HF_eigvals, KS_nemo, KS_eigvals);
    	real_function_3d mrks_correction_final = compute_oep_correction("mrks", HF_nemo,HF_eigvals, KS_nemo, KS_eigvals);
    	Voep = Vs + ocep_correction_final + mrks_correction_final + shift_final;
    	if (oep_param.saving_amount() >= 2) {
        	save(ocep_correction_final + shift_final, "OCEP_correction_final");
        	save(mrks_correction_final + shift_final, "mRKS_correction_final");
    	}
    	if (oep_param.saving_amount() >= 1) {
    		save(ocep_correction_final + mrks_correction_final + shift_final, "total_correction_final");
    		save(Voep, "OEPapprox_final");
    	}
	}
	print("     done\n");

	// print final orbital energies
	print("final shifted", oep_param.model(), "orbital energies:");
	print_orbens(KS_eigvals, homo_diff(HF_eigvals, KS_eigvals));
	print("HF/KS HOMO energy difference of", homo_diff(HF_eigvals, KS_eigvals), "Eh is already included\n");

	// final Jnemo and Knemo have to be computed again in order to calculate final energy
	compute_coulomb_potential(KS_nemo, Jnemo);
	compute_exchange_potential(KS_nemo, Knemo);

	// compute final exchange energy using different methods and final kinetic energy
	double Ex_vir = compute_exchange_energy_vir(R*KS_nemo, Voep);
	double Ex_conv = compute_exchange_energy_conv(R*KS_nemo, R*Knemo);
	double Ekin_KS = compute_kinetic_energy(R*KS_nemo); // like Ts in Ospadov_2017, equation (22)
	double Tc = Ekin_HF - Ekin_KS; // like Tc = T - Ts in Ospadov_2017, equation (24)

	print("FINAL", oep_param.model(), "ENERGY Evir:");
	//double Evir = compute_energy(R*KS_nemo, R*Jnemo, Ex_vir);

	print("FINAL", oep_param.model(), "ENERGY Econv:");
	double Econv = compute_energy(R*KS_nemo, R*Jnemo, Ex_conv);

	printf("      +++ FINAL TOTAL ENERGY = %15.8f  Eh +++\n\n\n", Econv);

	printf("     Ex_vir       = %15.8f  Eh", Ex_vir);
	printf("\n     Ex_conv      = %15.8f  Eh", Ex_conv);
	printf("\n     Ex_HF        = %15.8f  Eh\n", Ex_HF);

	printf("\n     Ekin_HF (T)  = %15.8f  Eh", Ekin_HF);
	printf("\n     Ekin_KS (Ts) = %15.8f  Eh\n", Ekin_KS);

	printf("\n     DEvir_14     = %15.8f mEh", (Ex_vir - Ex_conv)*1000.0); // like in Kohut_2014, equation (45)
	printf("\n     DEvir_17     = %15.8f mEh\n", (Ex_vir - Ex_HF - 2.0*Tc)*1000.0); // like in Ospadov_2017, equation (28)
	print("     Drho         =     ", Drho, "e\n\n");

	print("---------------------------------------------------------------------------");
	double E_0 = compute_E_zeroth(KS_eigvals);
	double E_1 = compute_E_first(R*KS_nemo, R*Jnemo, R*Knemo, Voep);

	printf("  E^(0)               = %15.8f  Eh", E_0);
	printf("\n  E^(1)               = %15.8f  Eh", E_1);
	printf("\n  E^(0) + E^(1)       = %15.8f  Eh", E_0 + E_1);
	printf("\n  difference to Econv = %15.8f mEh\n\n", (E_0 + E_1 - Econv)*1000.0);

	print("saving orbitals to restartdata");
	Tensor<double> f_pp = compute_fock_diagonal_elements(calc->aeps, KS_nemo, Knemo, Voep);

	print("KS Fock matrix elements ", calc->aeps);
	print("HF Fock matrix elements ", f_pp);

	calc->aeps = f_pp;
	if (calc->param.save()) calc->save_mos(world);

>>>>>>> a2ad8f5a
}


/// The following function tests all essential parts of the OEP program qualitatively and some also quantitatively
void OEP::test_oep(const vecfuncT& HF_nemo, const tensorT& HF_eigvals) {

    bool everything_ok = true;

    // Start by testing all important functions. If something severe fails, they throw an exception
    print("\n   >> test calculation of all important functions - severe errors will cause an exception\n");

    print("test calculation of HOMO index from HF calculation");
    print("     the HOMO index is ...", homo_ind(HF_eigvals));
    print("  HOMO index computed successfully\n");

    print("test construction of HF density");
    const real_function_3d rho_HF = compute_density(HF_nemo);
    print("  HF density computed successfully\n");

    print("test construction of Slater potential");
    const real_function_3d Vs = compute_slater_potential(HF_nemo);
    print("  Slater potential computed successfully\n");

    print("test construction of IHF");
    const real_function_3d IHF = compute_energy_weighted_density(HF_nemo, HF_eigvals);
    print("  compute_energy_weighted_density computed successfully\n");

    print("test construction of kin_tot_HF (tau/rho HF)");
    const real_function_3d kin_tot_HF = compute_total_kinetic_density(HF_nemo);
    print("  kin_tot_HF computed successfully\n");

    print("test construction of kin_P_HF (tau_P/rho HF)");
    const real_function_3d kin_P_HF = compute_Pauli_kinetic_density(HF_nemo);
    print("  kin_P_HF computed successfully\n");

    print("\n   >> test some quantities based on the reference HF calculation\n");

    vecfuncT Knemo;
	compute_exchange_potential(HF_nemo, Knemo);

    print("test conventional HF exchange energy");
    const double Exconv_HF_correct = -2.66691504; // exchange energy from nemo calculation
    print("HF exchange energy of the system should be", Exconv_HF_correct, "Eh");
    const double Exconv_HF = compute_exchange_energy_conv(R*HF_nemo, R*Knemo);
    const double Exconv_HF_diff = fabs(Exconv_HF_correct - Exconv_HF);
    print("     the HF exchange energy of the system is ...", Exconv_HF, "Eh");
    print("     error:", Exconv_HF_diff, "Eh");
    if (Exconv_HF_diff <= param.econv()) print("  conventional HF exchange energy is correct\n");
    else {
    	print("  ATTENTION: conventional HF exchange energy error is larger than energy convergence threshold (econv)!\n");
    	everything_ok = false;
    }

    print("test HF exchange energy via Slater potential");
    const double ExVs_HF_correct = -2.66691504; // exchange energy from nemo calculation
    print("HF exchange energy of the system should be", ExVs_HF_correct, "Eh");
    const double ExVs_HF = 0.5*inner(rho_HF, Vs);
    const double ExVs_HF_diff = fabs(ExVs_HF_correct - ExVs_HF);
    print("     the HF exchange energy of the system is ...", ExVs_HF, "Eh");
    print("     error:", ExVs_HF_diff, "Eh");
    if (ExVs_HF_diff <= param.econv()) print("  HF exchange energy via Slater potential is correct\n");
    else {
    	print("  ATTENTION: HF exchange energy (via Slater potential) error is larger than energy convergence threshold (econv)!\n");
    	everything_ok = false;
    }

    print("test virial HF exchange energy (with Slater potential)");
    const double Exvir_HF_correct = -3.00658754; // exchange energy from a test calculation with HF reference
    print("HF virial exchange energy of the system should be", Exvir_HF_correct, "Eh");
    const double Exvir_HF = compute_exchange_energy_vir(HF_nemo, Vs);
    const double Exvir_HF_diff = fabs(Exvir_HF_correct - Exvir_HF);
    print("     the virial HF exchange energy of the system is ...", Exvir_HF, "Eh");
    print("     error:", Exvir_HF_diff, "Eh");
    if (Exvir_HF_diff <= param.econv()) print("  virial HF exchange energy is correct\n");
    else {
    	print("  ATTENTION: virial HF exchange energy error is larger than energy convergence threshold (econv)!\n");
    	everything_ok = false;
    }

    print("test virial HF exchange energy (with only HF OCEP: IKS = 0)");
    real_function_3d V_HFocep = Vs + IHF;
    const double Exvir_HFocep_correct = -0.47639487; // exchange energy from a test calculation with HF reference
    print("HF OCEP virial exchange energy of the system should be", Exvir_HFocep_correct, "Eh");
    const double Exvir_HFocep = compute_exchange_energy_vir(HF_nemo, V_HFocep);
    const double Exvir_HFocep_diff = fabs(Exvir_HFocep_correct - Exvir_HFocep);
    print("     the virial HF OCEP exchange energy of the system is ...", Exvir_HFocep, "Eh");
    print("     error:", Exvir_HFocep_diff, "Eh");
    if (Exvir_HFocep_diff <= param.econv()) print("  virial HF OCEP exchange energy is correct\n");
    else {
    	print("  ATTENTION: virial HF OCEP exchange energy error is larger than energy convergence threshold (econv)!\n");
    	everything_ok = false;
    }

    print("test virial HF exchange energy (with only HF DCEP: IKS = 0, kin_tot_KS = 0)");
    real_function_3d V_HFdcep = Vs + IHF + kin_tot_HF;
    const double Exvir_HFdcep_correct = 4.03650400; // exchange energy from a test calculation with HF reference
    print("HF DCEP virial exchange energy of the system should be", Exvir_HFdcep_correct, "Eh");
    const double Exvir_HFdcep = compute_exchange_energy_vir(HF_nemo, V_HFdcep);
    const double Exvir_HFdcep_diff = fabs(Exvir_HFdcep_correct - Exvir_HFdcep);
    print("     the virial HF DCEP exchange energy of the system is ...", Exvir_HFdcep, "Eh");
    print("     error:", Exvir_HFdcep_diff, "Eh");
    if (Exvir_HFdcep_diff <= param.econv()) print("  virial HF DCEP exchange energy is correct\n");
    else {
    	print("  ATTENTION: virial HF DCEP exchange energy error is larger than energy convergence threshold (econv)!\n");
    	everything_ok = false;
    }

    print("test virial HF exchange energy (with only HF mRKS: IKS = 0, kin_P_KS = 0)");
    real_function_3d V_HFmrks = Vs + IHF + kin_P_HF;
    const double Exvir_HFmrks_correct = -0.84506060; // exchange energy from a test calculation with HF reference
    print("HF mRKS virial exchange energy of the system should be", Exvir_HFmrks_correct, "Eh");
    const double Exvir_HFmrks = compute_exchange_energy_vir(HF_nemo, V_HFmrks);
    const double Exvir_HFmrks_diff = fabs(Exvir_HFmrks_correct - Exvir_HFmrks);
    print("     the virial HF mRKS exchange energy of the system is ...", Exvir_HFmrks, "Eh");
    print("     error:", Exvir_HFmrks_diff, "Eh");
    if (Exvir_HFmrks_diff <= param.econv()) print("  virial HF mRKS exchange energy is correct\n");
    else {
    	print("  ATTENTION: virial HF mRKS exchange energy error is larger than energy convergence threshold (econv)!\n");
    	everything_ok = false;
    }

    print("test HF kinetic energy");
    const double Ekin_HF_correct = 14.57304144; // HF kinetic energy from a test calculation with HF reference (OEP: maxiter = 2)
    print("HF kinetic energy of the system should be", Ekin_HF_correct, "Eh");
    const double Ekin_HF = compute_kinetic_energy(HF_nemo);
    const double Ekin_HF_diff = fabs(Ekin_HF_correct - Ekin_HF);
    print("     the HF kinetic energy of the system is ...", Ekin_HF, "Eh");
    print("     error:", Ekin_HF_diff, "Eh");
    if (Ekin_HF_diff <= param.econv()) print("  HF kinetic energy is correct\n");
    else {
    	print("  ATTENTION: HF kinetic energy error is larger than energy convergence threshold (econv)!\n");
    	everything_ok = false;
    }

    print("\n   >> test solve_oep function with mRKS model for 2 iterations\n");
    solve(HF_nemo, HF_eigvals);
    print("\n   >> solve_oep test finished, calculating test quantities based on the new KS orbitals and eigenvalues\n");

    vecfuncT& KS_nemo = calc->amo;
    //tensorT& KS_eigvals = calc->aeps;

    const real_function_3d rho_KS = compute_density(KS_nemo);

    real_function_3d Voep = Vs;
    print("loading final potential ...");
    load(Voep, "OEPapprox_final");
    print(   "... done\n");

    vecfuncT Jnemo;
    compute_coulomb_potential(KS_nemo, Jnemo);
    compute_exchange_potential(KS_nemo, Knemo);

    print("test conventional KS exchange energy");
    const double Ex_conv_correct = -2.68888478; // exchange energy from a test calculation with HF reference (OEP: maxiter = 2)
    print("KS conventional exchange energy of the system should be", Ex_conv_correct, "Eh");
    const double Ex_conv = compute_exchange_energy_conv(R*KS_nemo, R*Knemo);
    const double Ex_conv_diff = fabs(Ex_conv_correct - Ex_conv);
    print("     the conventional KS exchange energy of the system is ...", Ex_conv, "Eh");
    print("     error:", Ex_conv_diff, "Eh");
    if (Ex_conv_diff <= param.econv()) print("  conventional KS exchange energy is correct\n");
    else {
    	print("  ATTENTION: conventional KS exchange energy error is larger than energy convergence threshold (econv)!\n");
    	everything_ok = false;
    }

    print("test virial KS exchange energy");
    const double Ex_vir_correct = -2.81673416; // exchange energy from a test calculation with HF reference (OEP: maxiter = 2)
    print("KS virial exchange energy of the system should be", Ex_vir_correct, "Eh");
    const double Ex_vir = compute_exchange_energy_vir(KS_nemo, Voep);
    const double Ex_vir_diff = fabs(Ex_vir_correct - Ex_vir);
    print("     the virial KS exchange energy of the system is ...", Ex_vir, "Eh");
    print("     error:", Ex_vir_diff, "Eh");
    if (Ex_vir_diff <= param.econv()) print("  virial KS exchange energy is correct\n");
    else {
    	print("  ATTENTION: virial KS exchange energy error is larger than energy convergence threshold (econv)!\n");
    	everything_ok = false;
    }

    print("test final total energy");
    const double Etot_correct = -14.56855740; // total energy (conv) from a test calculation with HF reference (OEP: maxiter = 2)
    print("final total energy of the system should be", Etot_correct, "Eh");
    const double Etot = compute_energy(R*KS_nemo, Ex_conv)[0];
    const double Etot_diff = fabs(Etot_correct - Etot);
    print("     the final total energy of the system is ...", Etot, "Eh");
    print("     error:", Etot_diff, "Eh");
    if (Etot_diff <= param.econv()) print("  final total energy is correct\n");
    else {
    	print("  ATTENTION: final total energy error is larger than energy convergence threshold (econv)!\n");
    	everything_ok = false;
    }

    print("test KS kinetic energy");
    const double Ekin_KS_correct = 14.75193175; // KS kinetic energy from a test calculation with HF reference (OEP: maxiter = 2)
    print("KS kinetic energy of the system should be", Ekin_KS_correct, "Eh");
    const double Ekin_KS = compute_kinetic_energy(KS_nemo);
    const double Ekin_KS_diff = fabs(Ekin_KS_correct - Ekin_KS);
    print("     the KS kinetic energy of the system is ...", Ekin_KS, "Eh");
    print("     error:", Ekin_KS_diff, "Eh");
    if (Ekin_KS_diff <= param.econv()) print("  KS kinetic energy is correct\n");
    else {
    	print("  ATTENTION: KS kinetic energy error is larger than energy convergence threshold (econv)!\n");
    	everything_ok = false;
    }

    const double Tc = Ekin_HF - Ekin_KS;

    print("test quantity Delta Evir (14) after 2 iterations");
    const double DEvir_14_correct = -127.84938639; // DEvir_14 (in mEh) from a test calculation with HF reference (OEP: maxiter = 2)
    print("Delta Evir (14) of the system should be", DEvir_14_correct, "mEh");
    const double DEvir_14 = (Ex_vir - Ex_conv)*1000.0;
    const double DEvir_14_diff = fabs(DEvir_14_correct - DEvir_14);
    print("     Delta Evir (14) of the system is ...", DEvir_14, "mEh");
    print("     error:", DEvir_14_diff, "mEh");
    if (DEvir_14_diff*0.001 <= param.econv()) print("  quantity Delta Evir (14) is correct\n"); // mind the units
    else {
    	print("  ATTENTION: error of quantity Delta Evir (14) is larger than energy convergence threshold (econv)!\n");
    	everything_ok = false;
    }

    print("test quantity Delta Evir (17) after 2 iterations");
    const double DEvir_17_correct = 207.96150201; // DEvir_17 (in mEh) from a test calculation with HF reference (OEP: maxiter = 2)
    print("Delta Evir (17) of the system should be", DEvir_17_correct, "mEh");
    const double DEvir_17 = (Ex_vir - ExVs_HF - 2.0*Tc)*1000.0;
    const double DEvir_17_diff = fabs(DEvir_17_correct - DEvir_17);
    print("     Delta Evir (17) of the system is ...", DEvir_17, "mEh");
    print("     error:", DEvir_17_diff, "mEh");
    if (DEvir_17_diff*0.001 <= param.econv()) print("  quantity Delta Evir (17) is correct\n"); // mind the units
    else {
    	print("  ATTENTION: error of quantity Delta Evir (17) is larger than energy convergence threshold (econv)!\n");
    	everything_ok = false;
    }

    print("test quantity Delta rho after 2 iterations");
    const double Drho_correct = 0.05266930; // Drho from a test calculation with HF reference (OEP: maxiter = 2)
    print("Delta rho of the system should be", Drho_correct);
    const double Drho = compute_delta_rho(rho_HF, rho_KS);
    const double Drho_diff = fabs(Drho_correct - Drho);
    print("     Delta rho of the system is ...", Drho);
    print("     error:", Drho_diff);
    if (Drho_diff <= param.econv()) print("  quantity Delta rho is correct\n"); // unitless
    else {
    	print("  ATTENTION: error of quantity Delta rho is larger than energy convergence threshold (econv)!\n");
    	everything_ok = false;
    }

    // TODO: What else can be checked?

    print("+++ OEP test finished +++\n");

    if (everything_ok) print("\n  All calculated results are correct, everything ok!\n");
    else print("  ATTENTION! There are errors in the results, see above!\n");

}

} /* namespace madness */<|MERGE_RESOLUTION|>--- conflicted
+++ resolved
@@ -30,19 +30,6 @@
 	// set KS_nemo as reference to MOs
 	vecfuncT& KS_nemo = calc->amo;
 	tensorT& KS_eigvals = calc->aeps; // 1d tensor of same length as KS_nemo
-<<<<<<< HEAD
-=======
-	if (oep_param.saving_amount() >= 3) save(compute_density(KS_nemo), "density_start");
-
-	// if desired: save HF orbitals and orbital contributions to total density (orbital squares)
-	if (oep_param.saving_amount() >= 3) {
-		vecfuncT HF_nemo_square = square(world, HF_nemo);
-    	for (size_t i = 0; i < HF_nemo.size(); i++) {
-    		save(R*HF_nemo[i], "HF_orb_" + stringify(i));
-    		save(2.0*R_square*HF_nemo_square[i], "HF_orb_square_" + stringify(i)); // 2 because closed shell
-    	}
-	}
->>>>>>> a2ad8f5a
 
 	real_function_3d Voep = copy(Vs);
 
@@ -170,17 +157,8 @@
 	typedef allocator<double, 3> allocT;
 	typedef XNonlinearSolver<std::vector<Function<double, 3> >, double, allocT> solverT;
 	allocT alloc(world, KS_nemo.size());
-<<<<<<< HEAD
 	solverT solver(allocT(world, KS_nemo.size()),calc->param.print_level()>4);
 	solver.set_maxsub(calc->param.maxsub());
-=======
-	solverT solver(allocT(world, KS_nemo.size()));
-
-	// iterate until self-consistency
-	for (size_t iter = 0; iter < oep_param.maxiter(); ++iter) {
-		iter_counter++;
-		print("\n     ***", oep_param.model(), "iteration", iter_counter, "***\n");
->>>>>>> a2ad8f5a
 
 	std::deque<tensorT> eps_history;
 	double energy=0.0;
@@ -190,7 +168,6 @@
 
 	tensorT F=copy(HF_Fock);
 
-<<<<<<< HEAD
 	timer timer1(world,calc->param.print_level()>=3);
 	for (int iter = 0; iter < oep_param.maxiter(); ++iter) {
 //		print("\n     ***", model, "iteration", iter, "***\n");
@@ -223,59 +200,6 @@
 			if (oep_param.save_iter_corrections()>0 and (iter%oep_param.save_iter_corrections()==0))
 				save(ocep_correction,"ocep_correction"+std::to_string(iter));
 		}
-=======
-			// save certain functions if desired
-			if (oep_param.save_iter_orbs() > 0) {
-				if (iter_counter == 2 or iter_counter % oep_param.save_iter_orbs() == 0) {
-			    	for (size_t i = 0; i < KS_nemo.size(); i++) {
-			    		save(R*KS_nemo[i], "KS_orb_" + stringify(i) + "_iter_" + stringify(iter_counter));
-			    	}
-				}
-			}
-			if (oep_param.save_iter_density() > 0) {
-				if (iter_counter == 2 or iter_counter % oep_param.save_iter_density() == 0) {
-					save(compute_density(KS_nemo), "density_iter_" + stringify(iter_counter));
-				}
-			}
-			if (oep_param.save_iter_kin_tot_KS() > 0 and oep_param.is_dcep()) {
-				if (iter_counter == 2 or iter_counter % oep_param.save_iter_kin_tot_KS() == 0) {
-					save(compute_total_kinetic_density(KS_nemo, KS_eigvals), "kin_tot_KS_iter_" + stringify(iter_counter));
-				}
-			}
-			if (oep_param.save_iter_kin_P_KS() > 0 and oep_param.is_mrks()) {
-				if (iter_counter == 2 or iter_counter % oep_param.save_iter_kin_P_KS() == 0) {
-					save(compute_Pauli_kinetic_density(KS_nemo, KS_eigvals), "kin_P_KS_iter_" + stringify(iter_counter));
-				}
-			}
-			if (oep_param.save_iter_ocep_correction() > 0) {
-				if (iter_counter == 2 or iter_counter % oep_param.save_iter_ocep_correction() == 0) {
-					save(corr_ocep + shift, "OCEP_correction_iter_" + stringify(iter_counter));
-				}
-			}
-			if (oep_param.save_iter_dcep_correction() > 0 and oep_param.is_dcep()) {
-				if (iter_counter == 2 or iter_counter % oep_param.save_iter_dcep_correction() == 0) {
-					save(corr_dcep + shift, "DCEP_correction_iter_" + stringify(iter_counter));
-				}
-			}
-			if (oep_param.save_iter_mrks_correction() > 0 and oep_param.is_mrks()) {
-				if (iter_counter == 2 or iter_counter % oep_param.save_iter_mrks_correction() == 0) {
-					save(corr_mrks + shift, "mRKS_correction_iter_" + stringify(iter_counter));
-				}
-			}
-			if (oep_param.save_iter_total_correction() > 0) {
-				if (oep_param.is_dcep() and (iter_counter == 2 or iter_counter % oep_param.save_iter_total_correction() == 0)) {
-					save(corr_ocep + corr_dcep + shift, "total_correction_iter_" + stringify(iter_counter));
-				}
-				else if (oep_param.is_mrks() and (iter_counter == 2 or iter_counter % oep_param.save_iter_total_correction() == 0)) {
-					save(corr_ocep + corr_mrks + shift, "total_correction_iter_" + stringify(iter_counter));
-				}
-			}
-			if (oep_param.save_iter_effective_potential() > 0) {
-				if (iter_counter == 2 or iter_counter % oep_param.save_iter_effective_potential() == 0) {
-					save(Voep, "effective_potential_iter_" + stringify(iter_counter));
-				}
-			}
->>>>>>> a2ad8f5a
 
 		if (need_dcep_correction(model)) {
 			real_function_3d dcep_correction=compute_dcep_correction(dcep_numerator_HF, HF_nemo,KS_nemo);
@@ -309,39 +233,8 @@
 			Voep+=ocep_correction;
 			Fnemo+=(ocep_correction*KS_nemo);
 
-<<<<<<< HEAD
 			Fock_ocep=matrix_inner(world,R2KS_nemo,ocep_correction*KS_nemo);
 			F=Fock_no_ocep+Fock_ocep;
-=======
-		// compute new (current) energy
-        double old_energy = energy;
-        print("energy contributions of iteration", iter_counter);
-        double Ex_KS = compute_exchange_energy_vir(R*KS_nemo, Voep);
-		energy = compute_energy(R*KS_nemo, R*Jnemo, Ex_KS);
-		// compute_exchange_potential(KS_nemo, Knemo);
-		// double Ex_KS = compute_exchange_energy_conv(R*KS_nemo, R*Knemo);
-		// there should be no difference between these two methods, because energy is only needed
-		// for checking convergence threshold; but: Evir should be much faster because K is expensive
-
-		// copy old orbital energies for convergence criterium at the end
-		tensorT old_eigvals = copy(KS_eigvals);
-
-        // diagonalize the Fock matrix to get the eigenvalues and eigenvectors (canonical)
-		// FC = epsilonSC and X^dSX with transform matrix X, see Szabo/Ostlund (3.159) and (3.165)
-        tensorT X; // must be formed from R*nemos but can then be used for nemos also
-        tensorT overlap = matrix_inner(world, R*KS_nemo, R*KS_nemo, true);
-        X = calc->get_fock_transformation(world, overlap, F, KS_eigvals, calc->aocc,
-        		FunctionDefaults<3>::get_thresh());
-        KS_nemo = transform(world, KS_nemo, X, trantol(), true);
-        rotate_subspace(world, X, solver, 0, KS_nemo.size());
-
-        truncate(world, KS_nemo);
-        normalize(KS_nemo,R);
-
-		// calculate new orbital energies (current eigenvalues from Fock-matrix)
-		for (size_t i = 0; i < KS_nemo.size(); ++i) {
-			KS_eigvals(i) = std::min(-0.05, F(i, i)); // orbital energy is set to -0.05 if it was above
->>>>>>> a2ad8f5a
 		}
 
 		if (print_debug) {
@@ -453,142 +346,14 @@
 
 		if (converged) break;
 	}
-<<<<<<< HEAD
-=======
-	else {
-		if (world.rank() == 0) print("\n     --- Iterations failed ---\n\n");
-		energy = 0.0;
-	}
-
-	// calculate and print all final numbers
-	print("\n  computing final orbitals, IKS and density");
-
-	double shift_final = homo_diff(HF_eigvals, KS_eigvals);
-	real_function_3d kin_tot_KS = compute_total_kinetic_density(KS_nemo, KS_eigvals);
-	real_function_3d kin_P_KS = compute_Pauli_kinetic_density(KS_nemo, KS_eigvals);
-	real_function_3d rho_KS = compute_density(KS_nemo);
-	double Drho = compute_delta_rho(rho_HF, rho_KS);
-	if (oep_param.saving_amount() >= 1) save(rho_KS, "density_final");
-	if (oep_param.saving_amount() >= 2) {
-        if (oep_param.is_dcep()) save(kin_tot_KS, "kin_tot_KS_final");
-        if (oep_param.is_mrks()) save(kin_P_KS, "kin_P_KS_final");
-    	for (size_t i = 0; i < KS_nemo.size(); i++) {
-    		save(R*KS_nemo[i], "KS_orb_" + stringify(i) + "_final");
-    	}
-	}
-
-	// if desired: print final KS orbital contributions to total density (nemo squares)
-	if (oep_param.saving_amount() >= 3) {
-    	vecfuncT KS_nemo_square = square(world, KS_nemo);
-    	for (size_t i = 0; i < KS_nemo_square.size(); i++) {
-    		save(2.0*R_square*KS_nemo_square[i], "KS_orb_square_" + stringify(i)); // 2 because closed shell
-    	}
-	}
-
-	print("     done");
->>>>>>> a2ad8f5a
 
 	if (world.rank()==0) {
 		if (converged) print("\n     +++ Iterations converged +++\n");
 		else print("\n     --- Iterations failed ---\n\n");
 	}
-<<<<<<< HEAD
 	energy=compute_and_print_final_energies(model,Voep,KS_nemo,KS_eigvals,HF_nemo,HF_eigvals);
 	if (not converged) energy=0.0;
 	return energy;
-=======
-	if (oep_param.is_ocep()) {
-		print("\n  computing final OCEP with converged OCEP orbitals and eigenvalues");
-    	real_function_3d ocep_correction_final = compute_oep_correction("ocep", HF_nemo,HF_eigvals, KS_nemo, KS_eigvals);
-    	Voep = Vs + ocep_correction_final + shift_final;
-    	if (oep_param.saving_amount() >= 1) {
-    		save(ocep_correction_final + shift_final, "OCEP_correction_final");
-    		save(Voep, "OEPapprox_final");
-    	}
-	}
-	if (oep_param.is_dcep()) {
-		print("\n  computing final DCEP with converged DCEP orbitals and eigenvalues");
-    	real_function_3d ocep_correction_final = compute_oep_correction("ocep", HF_nemo,HF_eigvals, KS_nemo, KS_eigvals);
-    	real_function_3d dcep_correction_final = compute_oep_correction("dcep", HF_nemo,HF_eigvals, KS_nemo, KS_eigvals);
-    	Voep = Vs + ocep_correction_final + dcep_correction_final + shift_final;
-    	if (oep_param.saving_amount() >= 2) {
-        	save(ocep_correction_final + shift_final, "OCEP_correction_final");
-        	save(dcep_correction_final + shift_final, "DCEP_correction_final");
-    	}
-    	if (oep_param.saving_amount() >= 1) {
-    		save(ocep_correction_final + dcep_correction_final + shift_final, "total_correction_final");
-    		save(Voep, "OEPapprox_final");
-    	}
-	}
-	if (oep_param.is_mrks()) {
-		print("\n  computing final mRKS potential with converged mRKS orbitals and eigenvalues");
-    	real_function_3d ocep_correction_final = compute_oep_correction("ocep", HF_nemo,HF_eigvals, KS_nemo, KS_eigvals);
-    	real_function_3d mrks_correction_final = compute_oep_correction("mrks", HF_nemo,HF_eigvals, KS_nemo, KS_eigvals);
-    	Voep = Vs + ocep_correction_final + mrks_correction_final + shift_final;
-    	if (oep_param.saving_amount() >= 2) {
-        	save(ocep_correction_final + shift_final, "OCEP_correction_final");
-        	save(mrks_correction_final + shift_final, "mRKS_correction_final");
-    	}
-    	if (oep_param.saving_amount() >= 1) {
-    		save(ocep_correction_final + mrks_correction_final + shift_final, "total_correction_final");
-    		save(Voep, "OEPapprox_final");
-    	}
-	}
-	print("     done\n");
-
-	// print final orbital energies
-	print("final shifted", oep_param.model(), "orbital energies:");
-	print_orbens(KS_eigvals, homo_diff(HF_eigvals, KS_eigvals));
-	print("HF/KS HOMO energy difference of", homo_diff(HF_eigvals, KS_eigvals), "Eh is already included\n");
-
-	// final Jnemo and Knemo have to be computed again in order to calculate final energy
-	compute_coulomb_potential(KS_nemo, Jnemo);
-	compute_exchange_potential(KS_nemo, Knemo);
-
-	// compute final exchange energy using different methods and final kinetic energy
-	double Ex_vir = compute_exchange_energy_vir(R*KS_nemo, Voep);
-	double Ex_conv = compute_exchange_energy_conv(R*KS_nemo, R*Knemo);
-	double Ekin_KS = compute_kinetic_energy(R*KS_nemo); // like Ts in Ospadov_2017, equation (22)
-	double Tc = Ekin_HF - Ekin_KS; // like Tc = T - Ts in Ospadov_2017, equation (24)
-
-	print("FINAL", oep_param.model(), "ENERGY Evir:");
-	//double Evir = compute_energy(R*KS_nemo, R*Jnemo, Ex_vir);
-
-	print("FINAL", oep_param.model(), "ENERGY Econv:");
-	double Econv = compute_energy(R*KS_nemo, R*Jnemo, Ex_conv);
-
-	printf("      +++ FINAL TOTAL ENERGY = %15.8f  Eh +++\n\n\n", Econv);
-
-	printf("     Ex_vir       = %15.8f  Eh", Ex_vir);
-	printf("\n     Ex_conv      = %15.8f  Eh", Ex_conv);
-	printf("\n     Ex_HF        = %15.8f  Eh\n", Ex_HF);
-
-	printf("\n     Ekin_HF (T)  = %15.8f  Eh", Ekin_HF);
-	printf("\n     Ekin_KS (Ts) = %15.8f  Eh\n", Ekin_KS);
-
-	printf("\n     DEvir_14     = %15.8f mEh", (Ex_vir - Ex_conv)*1000.0); // like in Kohut_2014, equation (45)
-	printf("\n     DEvir_17     = %15.8f mEh\n", (Ex_vir - Ex_HF - 2.0*Tc)*1000.0); // like in Ospadov_2017, equation (28)
-	print("     Drho         =     ", Drho, "e\n\n");
-
-	print("---------------------------------------------------------------------------");
-	double E_0 = compute_E_zeroth(KS_eigvals);
-	double E_1 = compute_E_first(R*KS_nemo, R*Jnemo, R*Knemo, Voep);
-
-	printf("  E^(0)               = %15.8f  Eh", E_0);
-	printf("\n  E^(1)               = %15.8f  Eh", E_1);
-	printf("\n  E^(0) + E^(1)       = %15.8f  Eh", E_0 + E_1);
-	printf("\n  difference to Econv = %15.8f mEh\n\n", (E_0 + E_1 - Econv)*1000.0);
-
-	print("saving orbitals to restartdata");
-	Tensor<double> f_pp = compute_fock_diagonal_elements(calc->aeps, KS_nemo, Knemo, Voep);
-
-	print("KS Fock matrix elements ", calc->aeps);
-	print("HF Fock matrix elements ", f_pp);
-
-	calc->aeps = f_pp;
-	if (calc->param.save()) calc->save_mos(world);
-
->>>>>>> a2ad8f5a
 }
 
 
