--- conflicted
+++ resolved
@@ -345,31 +345,7 @@
 
     }
 
-<<<<<<< HEAD
-    /// compute average ionization energy I like Kohut, 2014, equations (21) and (25)
-    real_function_3d compute_average_I(const vecfuncT& nemo, const tensorT eigvals) const {
-
-    	// transform 1d tensor eigvals to vector epsilon
-		std::vector<double> epsilon(eigvals.size());
-		for (int i = 0; i < eigvals.size(); i++) epsilon[i] = eigvals(i);
-
-		vecfuncT nemo_square = square(world, nemo); // |nemo|^2
-		scale(world, nemo_square, epsilon); // epsilon*|nemo|^2
-		// 2.0*R_square in numerator and density (rho) cancel out upon division
-		real_function_3d numerator = sum(world, nemo_square);
-        real_function_3d rho = dot(world, nemo, nemo);
-
-        // like Kohut, 2014, equations (21) and (25)
-        real_function_3d I = -1.0*binary_op(numerator, rho, dens_inv1(oep_param.dens_thresh_inv()));
-
-        // munge I for long-range asymptotic behavior which is -epsilon_HOMO
-       	print("computing I: index of HOMO is", homo_ind(eigvals));
-       	double lra = -1.0*eigvals(homo_ind(eigvals));
-       	real_function_3d weight = compute_weighting_function(nemo);
-       	I = I*weight + lra*(1.0 - weight);
-=======
     /// compute the total kinetic energy density of equation (6) from Kohut
->>>>>>> 9f68e4d4
 
     /// return without the NCF and factor 2 for closed shell !
     real_function_3d compute_total_kinetic_density(const vecfuncT& nemo, const tensorT eigvals) const {
@@ -397,20 +373,7 @@
 		}
 		real_function_3d tau = 0.5*sum(world, grad_nemo_squared); // 1/2 * sum |Nabla nemo|^2 (* 2 because closed shell)
 
-<<<<<<< HEAD
-		// calculate quotient = tau/rho
-		real_function_3d quotient = binary_op(tau, rho, dens_inv1(oep_param.dens_thresh_inv()));
-
-        // munge quotient for long-range asymptotic behavior which is -epsilon_HOMO
-       	print("computing tau/rho: index of HOMO is", homo_ind(eigvals));
-       	double lra = -1.0*eigvals(homo_ind(eigvals));
-       	real_function_3d weight = compute_weighting_function(nemo);
-       	quotient = quotient*weight + lra*(1.0 - weight);
-
-    	return quotient;
-=======
 		return tau;
->>>>>>> 9f68e4d4
 
     }
 
@@ -435,12 +398,7 @@
 		}
 		real_function_3d numerator = sum(world, grad_nemo_term); // numerator = tau_P * 2 * rho / R^4
 
-<<<<<<< HEAD
-		// calculate quotient = tau_P/rho
-		real_function_3d quotient = 0.5*binary_op(numerator, rho_square, dens_inv1(oep_param.dens_thresh_inv()));
-=======
 		return numerator;
->>>>>>> 9f68e4d4
 
     }
 
