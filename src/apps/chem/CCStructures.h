--- conflicted
+++ resolved
@@ -253,67 +253,7 @@
 
     // Parameters for the TDA Algorithm
 
-<<<<<<< HEAD
-    /// The number of orbitals which are not zero in the guess (default is one, so the guess is just homo)
-    std::size_t tda_guess_orbitals;
-
-    /// Guess mode for TDA:
-    /// "numerical" use the std numerical occupied orbitals to create the guess for the excited states
-    /// "projected" use the projected occupied orbitals (projected to guess gauss basis) and avoid noise for high guess polynomials
-    std::string tda_guess_mode;
-
-    /// restrict the calculation of the excited state to a specific irrep
-    std::string excitation_irrep;
-
-    /// The number of excitation vectors for which the alorithm will solve
-    size_t tda_excitations;
-    /// The number of guess_excitation vectors for the first iterations
-    size_t tda_guess_excitations;
-    /// The number of excitation vectors which will be iterated parallel
-    size_t tda_iterating_excitations;
-
-    /// the guess which will be applied
-    /// see the file guess.h
-    /// can be "dipole", "dipole+", "quadrupole", "qualdrupole+" , " big_fock_3", "big_fock_4"
-    std::string tda_guess;
-
-    /// the guess factor for the first energy guess which is: omega = - factor*HOMO
-    /// the factor has to be between ]0,1[
-    double tda_energy_guess_factor;
-
-    /// convergence for the excitation vectors
-    double tda_dconv_guess;
-    double tda_dconv;
-    double tda_dconv_hard;
-    /// convergence for the excitation energy
-    double tda_econv_guess;
-    double tda_econv;
-    double tda_econv_hard;
-
-    /// store the potential for orthogonalizations or recalculate it (doubles the time but saves memory)
-    bool tda_store_potential;
-
-    /// maximum number of iterations in the final iterations
-    size_t tda_iter_max;
-    /// maximum number of guess iterations (mostly more than the final ones and always without KAIN)
-    size_t tda_iter_guess;
-    /// specify if for the guess only the homo orbitals (or Homo untill homo-N controlled over guess_orbitals parameter) are used
-    bool tda_homo_guess;
-    /// Vector of strings which contains the polynomial excitation operators
-    /// For this to be used the tda_guess key has to be "custom"
-    /// The strings are given in a format like: "c c1 x x1 y y1 z z1, c c2 x x2 y y2 z z2, ..." which will be interpreted as: c1*x^x1*y^y1*z^z1 + c2*x^x2*y^y2*z^z2 + ....
-    std::vector<std::string> tda_exops;
-    /// smoothing exponent
-    /// every exop is multiplied with e^(-exponent*r2) to avoid noise at the boundaries
-    double tda_damping_width;
-
-/// calculate triplet excitation energies (only works for CIS)
-	bool tda_triplet;
-
-    /// print out the parameters (except the tda parameters)
-=======
     /// print out the parameters
->>>>>>> 397af844
     void information(World &world)const;
 
     /// check if parameters are set correct
@@ -426,49 +366,6 @@
   /// A helper structure which holds a map of functions
   struct CC_vecfunction{
 
-<<<<<<< HEAD
-	  CC_vecfunction(): type(UNDEFINED),omega(0.0),excitation(-1), current_error(99.9), delta(0.0){}
-
-	  CC_vecfunction(const FuncType type_): type(type_),omega(0.0),excitation(-1), current_error(99.9),delta(0.0){}
-
-	  CC_vecfunction(const vecfuncT &v): type(UNDEFINED),omega(0.0),excitation(-1), current_error(99.9),delta(0.0){
-		  for(size_t i=0;i<v.size();i++){
-			  CCFunction tmp(v[i],i,type);
-			  functions.insert(std::make_pair(i,tmp));
-		  }
-	  }
-
-	  CC_vecfunction(const std::vector<CCFunction> &v): type(UNDEFINED),omega(0.0),excitation(-1), current_error(99.9),delta(0.0){
-		  for(size_t i=0;i<v.size();i++){
-			  functions.insert(std::make_pair(v[i].i,v[i]));
-		  }
-	  }
-
-	  CC_vecfunction(const vecfuncT &v,const FuncType &type): type(type),omega(0.0),excitation(-1), current_error(99.9),delta(0.0){
-		  for(size_t i=0;i<v.size();i++){
-			  CCFunction tmp(v[i],i,type);
-			  functions.insert(std::make_pair(i,tmp));
-		  }
-	  }
-
-	  CC_vecfunction(const vecfuncT &v,const FuncType &type,const size_t &freeze): type(type),omega(0.0),excitation(-1), current_error(99.9),delta(0.0){
-		  for(size_t i=0;i<v.size();i++){
-			  CCFunction tmp(v[i],freeze+i,type);
-			  functions.insert(std::make_pair(freeze+i,tmp));
-		  }
-	  }
-
-	  CC_vecfunction(const std::vector<CCFunction> &v,const FuncType type_): type(type_),omega(0.0),excitation(-1),current_error(99.9),delta(0.0){
-		  for(auto x:v){
-			  functions.insert(std::make_pair(x.i,x));
-		  }
-	  }
-
-	  CC_vecfunction(const CC_vecfunction &other) : functions(other.functions),type(other.type), omega(other.omega),excitation(other.excitation),current_error(other.current_error),delta(other.delta) {}
-
-	  typedef std::map<std::size_t, CCFunction> CC_functionmap;
-	  CC_functionmap functions;
-=======
     CC_vecfunction(): type(UNDEFINED),omega(0.0),excitation(-1), current_error(99.9), delta(0.0){}
     CC_vecfunction(const FuncType type_): type(type_),omega(0.0),excitation(-1), current_error(99.9),delta(0.0){}
     CC_vecfunction(const vector_real_function_3d &v): type(UNDEFINED),omega(0.0),excitation(-1), current_error(99.9),delta(0.0){
@@ -503,7 +400,6 @@
 
     typedef std::map<std::size_t, CCFunction> CC_functionmap;
     CC_functionmap functions;
->>>>>>> 397af844
 
     /// returns a deep copy (void shallow copy errors)
     CC_vecfunction
