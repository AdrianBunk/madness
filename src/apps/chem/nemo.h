/*
 This file is part of MADNESS.

 Copyright (C) 2007,2010 Oak Ridge National Laboratory

 This program is free software; you can redistribute it and/or modify
 it under the terms of the GNU General Public License as published by
 the Free Software Foundation; either version 2 of the License, or
 (at your option) any later version.

 This program is distributed in the hope that it will be useful,
 but WITHOUT ANY WARRANTY; without even the implied warranty of
 MERCHANTABILITY or FITNESS FOR A PARTICULAR PURPOSE. See the
 GNU General Public License for more details.

 You should have received a copy of the GNU General Public License
 along with this program; if not, write to the Free Software
 Foundation, Inc., 59 Temple Place, Suite 330, Boston, MA 02111-1307 USA

 For more information please contact:

 Robert J. Harrison
 Oak Ridge National Laboratory
 One Bethel Valley Road
 P.O. Box 2008, MS-6367

 email: harrisonrj@ornl.gov
 tel:   865-241-3937
 fax:   865-572-0680
 */

//#define WORLD_INSTANTIATE_STATIC_TEMPLATES

/*!
 \file examples/nemo.h
 \brief solve the HF equations using numerical exponential MOs

 The source is
 <a href=http://code.google.com/p/m-a-d-n-e-s-s/source/browse/local
 /trunk/src/apps/examples/nemo.h>here</a>.

 */

#ifndef NEMO_H_
#define NEMO_H_

#include <madness/mra/mra.h>
#include <madness/mra/funcplot.h>
#include <madness/mra/operator.h>
#include <madness/mra/lbdeux.h>
#include <chem/SCF.h>
#include <chem/CalculationParameters.h>
#include <chem/SCFProtocol.h>
#include <chem/correlationfactor.h>
#include <chem/molecular_optimizer.h>
#include <madness/mra/nonlinsol.h>
#include <madness/mra/vmra.h>
#include <chem/pcm.h>
#include <chem/AC.h>
#include <chem/pointgroupsymmetry.h>

namespace madness {

class PNO;


// The default constructor for functions does not initialize
// them to any value, but the solver needs functions initialized
// to zero for which we also need the world object.
template<typename T, std::size_t NDIM>
struct allocator {
	World& world;
	const int n;

	/// @param[in]	world	the world
	/// @param[in]	nn		the number of functions in a given vector
	allocator(World& world, const int nn) :
			world(world), n(nn) {
	}

	/// allocate a vector of n empty functions
	std::vector<Function<T, NDIM> > operator()() {
		return zero_functions<T, NDIM>(world, n);
	}
};


class NemoBase : public MolecularOptimizationTargetInterface {

public:

	NemoBase(World& w) : world(w) {}

	std::shared_ptr<NuclearCorrelationFactor> get_ncf_ptr() const {
		return ncf;
	}

	/// normalize the nemos
	template<typename T, std::size_t NDIM>
	void normalize(std::vector<Function<T,NDIM> >& nemo,
			const Function<double,NDIM> metric=Function<double,NDIM>()) const {

		// compute the norm of the reconstructed orbitals, includes the factor
		std::vector<Function<T,NDIM> > mos = (metric.is_initialized()) ? metric*nemo : nemo;
		std::vector<double> norms = norm2s(world, mos);

		// scale the nemos, excludes the nuclear correlation factor
		std::vector<double> invnorm(norms.size());
		for (std::size_t i = 0; i < norms.size(); ++i)
			invnorm[i] = 1.0 / norms[i];
		scale(world, nemo, invnorm);
	}

	template<typename T>
    static Tensor<T> Q2(const Tensor<T>& s) {
		Tensor<T> Q = -0.5*s;
        for (int i=0; i<s.dim(0); ++i) Q(i,i) += 1.5;
        return Q;
    }

	/// orthonormalize the vectors
	template<typename T, std::size_t NDIM>
	void orthonormalize(std::vector<Function<T,NDIM> >& nemo,
			const Function<double,NDIM> metric=Function<double,NDIM>(),
			const double trantol=FunctionDefaults<NDIM>::get_thresh()*0.01) const {

		if (nemo.size()==0) return;
	    normalize(nemo,metric);
	    double maxq;
	    do {
			std::vector<Function<T,NDIM> > Rnemo = (metric.is_initialized()) ? metric*nemo : nemo;
	        Tensor<T> Q = Q2(matrix_inner(world, Rnemo, Rnemo));
	        maxq=0.0;
	        for (int i=0; i<Q.dim(0); ++i)
	            for (int j=0; j<i; ++j)
	                maxq = std::max(maxq,std::abs(Q(i,j)));

	        Q.screen(trantol); // ???? Is this really needed?
	        nemo = transform(world, nemo, Q, trantol, true);
	        truncate(world, nemo);
//	        if (world.rank() == 0) print("ORTHOG2: maxq trantol", maxq, trantol);

	    } while (maxq>0.01);
	    normalize(nemo,metric);
	}

	template<typename T, std::size_t NDIM>
	real_function_3d compute_density(const std::vector<Function<T,NDIM> > nemo) const {
		return sum(world,abssq(world,nemo)).truncate();
	}

	void construct_nuclear_correlation_factor(const Molecule& molecule,
			const std::shared_ptr<PotentialManager> pm,
			const std::pair<std::string,double> ncf_parameter) {

	    // construct the nuclear correlation factor:
<<<<<<< HEAD
	    if (not ncf) {
	    	ncf=create_nuclear_correlation_factor(world, molecule, pm, inputline);
=======
	    if (not nuclear_correlation) {
	    	nuclear_correlation=create_nuclear_correlation_factor(world, molecule, pm, ncf_parameter);
>>>>>>> c9efc6de
	    }

	    // re-project the ncf
	    ncf->initialize(FunctionDefaults<3>::get_thresh());
	    R = ncf->function();
	    R.set_thresh(FunctionDefaults<3>::get_thresh());
	    R_square = ncf->square();
	    R_square.set_thresh(FunctionDefaults<3>::get_thresh());
	}


	/// compute the nuclear gradients
	Tensor<double> compute_gradient(const real_function_3d& rhonemo,
			const Molecule& molecule) const;

	World& world;

	/// the nuclear correlation factor
	std::shared_ptr<NuclearCorrelationFactor> ncf;

	/// the nuclear correlation factor
	real_function_3d R;

    /// the square of the nuclear correlation factor
    real_function_3d R_square;


};


/// The Nemo class
class Nemo: public NemoBase {
	typedef std::shared_ptr<real_convolution_3d> poperatorT;
	friend class PNO;
	friend class TDHF;

public:
	/// class holding parameters for a nemo calculation beyond the standard dft parameters from moldft
	struct NemoCalculationParameters : public CalculationParameters {

		NemoCalculationParameters(const CalculationParameters& param) : CalculationParameters(param) {
			initialize_nemo_parameters();
		}

		NemoCalculationParameters() : CalculationParameters() {
			initialize_nemo_parameters();
		}

		void initialize_nemo_parameters() {
			initialize<std::pair<std::string,double> > ("ncf",{"none",0.0},"nuclear correlation factor",{{"none",0.0},{"slater",2.0}});
			initialize<bool> ("hessian",false,"compute the hessian matrix");
			initialize<bool> ("read_cphf",false,"read the converged orbital response for nuclear displacements from file");
			initialize<bool> ("restart_cphf",false,"read the guess orbital response for nuclear displacements from file");
			initialize<bool> ("purify_hessian",false,"symmetrize the hessian matrix based on atomic charges");
		}

		std::pair<std::string,double> ncf() const {return get<std::pair<std::string,double> >("ncf");}
		bool hessian() const {return get<bool>("hessian");}

	};


public:

	/// ctor

	/// @param[in]	world1	the world
	/// @param[in]	calc	the SCF
	Nemo(World& world1, std::shared_ptr<SCF> calc, const std::string inputfile);

	double value() {return value(calc->molecule.get_all_coords());}

	double value(const Tensor<double>& x);

	/// compute the nuclear gradients
	Tensor<double> gradient(const Tensor<double>& x);

	bool provides_gradient() const {return true;}

	/// returns the molecular hessian matrix at structure x
	Tensor<double> hessian(const Tensor<double>& x);

	/// purify and symmetrize the hessian

	/// The hessian should be symmetric, but it is not, because
	/// \f[
	///  \langle i^{Y_B}|H^{X_A}|i\rangle \neq \langle i|H^{X_A}|i^{Y_B}\rangle
	/// \f]
	/// does holds analytically, but not numerically. If the two numbers
	/// differ, pick the more trustworthy, which is the one with a heavy
	/// atom causing the perturbed density and the light atom being the
	/// nuclear singularity.
	/// @param[in]  hessian the raw hessian
	/// @return     a symmetrized hessian
	Tensor<double> purify_hessian(const Tensor<double>& hessian) const;


	/// solve the CPHF equations for the nuclear displacements

	/// this function computes that part of the orbital response that is
	/// orthogonal to the occupied space. If no NCF's are used this
	/// corresponds to the normal response. If NCF's are used the part
	/// parallel to the occupied space must be added!
	/// \f[
	///     F^X = F^\perp + F^\parallel
	/// \f]
	/// cf parallel_CPHF()
	/// @param[in]  iatom   the atom A to be moved
	/// @param[in]  iaxis   the coordinate X of iatom to be moved
	/// @return     \ket{i^X} or \ket{F^\perp}
	vecfuncT solve_cphf(const size_t iatom, const int iaxis, const Tensor<double> fock,
	        const vecfuncT& guess, const vecfuncT& rhsconst,
	        const Tensor<double> incomplete_hessian, const vecfuncT& parallel,
	        const SCFProtocol& p, const std::string& xc_data) const;

	/// solve the CPHF equation for all displacements

	/// this function computes the nemo response F^X
    /// \f[
    ///     F^X = F^\perp + F^\parallel
    /// \f]
	/// To reconstruct the unregularized orbital response (not recommended):
	/// \f[
	///   i^X   = R^X F + R F^X
	/// \f]
	/// The orbital response i^X constructed in this way is automatically
	/// orthogonal to the occupied space because of the parallel term F^\parallel
	/// @return a vector of the nemo response F^X for all displacements
	std::vector<vecfuncT> compute_all_cphf();

    /// this function computes that part of the orbital response that is
    /// parallel to the occupied space.
    /// \f[
    ///     F^X = F^\perp + F^\parallel
    /// \f]
    /// If no NCF's are used F^\parallel vanishes.
    /// If NCF's are used this term does not vanish because the derivatives of
    /// the NCF does not vanish, and it is given by
    /// \f[
    ///  F_i^\parallel = -\frac{1}{2}\sum_k|F_k ><F_k | (R^2)^X | F_i>
    /// \f]
    vecfuncT compute_cphf_parallel_term(const size_t iatom, const int iaxis) const;

    /// compute the IR intensities in the double harmonic approximation

    /// use the projected normal modes; units are km/mol
    /// @param[in]  normalmodes the normal modes
    /// @param[in]  dens_pt the perturbed densities for each nuclear displacement
    Tensor<double> compute_IR_intensities(const Tensor<double>& normalmodes,
            const vecfuncT& dens_pt) const;

	std::shared_ptr<SCF> get_calc() const {return calc;}

	PCM get_pcm()const{return pcm;}

	/// compute the Fock matrix from scratch
	tensorT compute_fock_matrix(const vecfuncT& nemo, const tensorT& occ) const;

	/// return a reference to the molecule
	Molecule& molecule() {return calc->molecule;}

    /// return a reference to the molecule
    Molecule& molecule() const {
        return calc->molecule;
    }

    /// make the density (alpha or beta)
    real_function_3d make_density(const Tensor<double>& occ,
            const vecfuncT& nemo) const;

    /// make the density using different bra and ket vectors

    /// e.g. for computing the perturbed density \sum_i \phi_i \phi_i^X
    /// or when using nemos: \sum_i R2nemo_i nemo_i
    real_function_3d make_density(const tensorT & occ,
            const vecfuncT& bra, const vecfuncT& ket, const bool refine=false) const;

    /// make the derivative of the density

    /// \f$ \nabla\rho = 2R^X R \rho_R + R^2\nabla \rho_R \f$
    /// @param[in]  rhonemo    the regularized density
    /// @param[in]  axis       the component of the nabla operator
    /// @return     the gradient of the *reconstructed* density
    real_function_3d make_ddensity(const real_function_3d& rhonemo,
            const int axis) const;

    /// compute the reduced densities sigma (gamma) for GGA functionals
    real_function_3d make_sigma(const real_function_3d& rho1,
            const real_function_3d& rho2) const;


    /// the Laplacian of the density

    /// The Laplacian should currently only be used for subsequent convolution
    /// with a Green's function (which is reasonably stable), but not on its own!
    ///
    /// The Laplacian of the cuspy density is numerically fairly unstable:
    ///  - a singular term may be rewritten using the nuclear potential (see below)
    ///  - the Laplacian of the regularized density is still very noisy
    ///
    /// It may be computed as
    /// \f[
    ///   \Delta \rho = \Delta (R^2 \rho_R)
    ///          = \Delta (R^2) \rho_R + 2\nabla R \nabla \rho_R + R^2 \Delta \rho_R
    ///          = 2 R^2 U1^2 \rho_R -4 R^2 ( U-V ) \rho_R + R^2 \Delta\rho_R
    /// \f]
    /// where we can use the identity
    /// \f[
    ///   U=V + R^{-1}[T,R]
    ///   -2 R (U-V) = \Delta R + 2\nabla R\dot \nabla
    /// \f]
    /// first term comes from the definition of the U potential as the commutator
    /// over the kinetic energy (aka the Laplacian)
    /// @param[in]  rhonemo    the regularized density \rho_R
    /// @return     the laplacian of the reconstructed density \Delta (R^2\rho_R)
    real_function_3d make_laplacian_density(const real_function_3d& rhonemo) const;

    /// compute the kinetic energy potential using Eq. (16) of
    /// R. A. King and N. C. Handy, “Kinetic energy functionals from the Kohn–Sham potential,”
    /// Phys. Chem. Chem. Phys., vol. 2, no. 22, pp. 5049–5056, 2000.
    real_function_3d kinetic_energy_potential(const vecfuncT& nemo) const;


    /// smooth a function by projecting it onto k-1 and then average with k

    /// kept it here for further testing
    static void smoothen(real_function_3d& f) {
        int k=f.get_impl()->get_k();
        real_function_3d fproj=project(f,k-1);
        real_function_3d freproj=project(fproj,k);
        f=0.5*(f+freproj);
    }

private:

	std::shared_ptr<SCF> calc;

public:
    NemoCalculationParameters param;

private:
	projector_irrep symmetry_projector;

	mutable double ttt, sss;
	void START_TIMER(World& world) const {
	    world.gop.fence(); ttt=wall_time(); sss=cpu_time();
	}

	void END_TIMER(World& world, const std::string msg) const {
	    END_TIMER(world,msg.c_str());
	}

	void END_TIMER(World& world, const char* msg) const {
	    ttt=wall_time()-ttt; sss=cpu_time()-sss;
	    if (world.rank()==0) printf("timer: %20.20s %8.2fs %8.2fs\n", msg, sss, ttt);
	}

public:
	struct timer {
        World& world;
	    double ttt,sss;
	    timer(World& world) : world(world) {
	        world.gop.fence();
	        ttt=wall_time();
	        sss=cpu_time();
	    }

	    void tag(const std::string msg) {
            world.gop.fence();
	        double tt1=wall_time()-ttt;
	        double ss1=cpu_time()-sss;
	        if (world.rank()==0) printf("timer: %20.20s %8.2fs %8.2fs\n", msg.c_str(), ss1, tt1);
	        ttt=wall_time();
	        sss=cpu_time();
	    }

	    void end(const std::string msg) {
            world.gop.fence();
            double tt1=wall_time()-ttt;
            double ss1=cpu_time()-sss;
            if (world.rank()==0) printf("timer: %20.20s %8.2fs %8.2fs\n", msg.c_str(), ss1, tt1);
        }

	};

public:

    /// return the symmetry_projector
    projector_irrep get_symmetry_projector() const {
    	return symmetry_projector;
    }

private:

	/// sum of square of coords at last solved geometry
	mutable double coords_sum;

	/// a poisson solver
	std::shared_ptr<real_convolution_3d> poisson;

//	/// asymptotic correction for DFT
//	AC<3> ac;
//
//    /// apply the AC scheme of Tozer/Handy with the multipole approximation
//    Function<double,3> apply_ac(const Function<double,3>& vxc)const{
//    	return ac.apply(vxc);
//    }
//
//    /// apply the AC scheme of Tozer/Handy using the hartree potential
//    Function<double,3> apply_ac(const Function<double,3>& vxc, const Function<double,3>& vhartree)const{
//    	return ac.apply(vxc,vhartree);
//    }
//
//    /// apply the AC scheme of Tozer/Handy
//    Function<double,3> apply_ac_excited(Function<double,3>& vxc, const Function<double,3>& vhartree)const{
//    	return ac.apply_potential(vxc,vhartree);
//    }

	/// polarizable continuum model
	PCM pcm;
	AC<3> ac;

	/// adapt the thresholds consistently to a common value
    void set_protocol(const double thresh) {

        calc->set_protocol<3>(world,thresh);

        // (re) construct nuclear potential and correlation factors
        // first make the nuclear potential, since it might be needed by the nuclear correlation factor
        if ((not (calc->potentialmanager.get() and calc->potentialmanager->vnuclear().is_initialized()))
        		or (calc->potentialmanager->vnuclear().thresh()>thresh)) {
            get_calc()->make_nuclear_potential(world);
        }
        if ((not R.is_initialized()) or (R.thresh()>thresh)) {
            timer timer1(world);
            construct_nuclear_correlation_factor(calc->molecule, calc->potentialmanager, param.ncf());
            timer1.end("reproject ncf");
        }

        // (re) construct the Poisson solver
        poisson = std::shared_ptr<real_convolution_3d>(
                CoulombOperatorPtr(world, calc->param.lo(), FunctionDefaults<3>::get_thresh()));

        // set thresholds for the MOs
        set_thresh(world,calc->amo,thresh);
        set_thresh(world,calc->bmo,thresh);

    }

	/// solve the HF equations
	double solve(const SCFProtocol& proto);

	/// given nemos, compute the HF energy
	double compute_energy(const vecfuncT& psi, const vecfuncT& Jpsi,
			const vecfuncT& Kpsi) const;

    /// given nemos, compute the HF energy using the regularized expressions for T and V
    double compute_energy_regularized(const vecfuncT& nemo, const vecfuncT& Jnemo,
            const vecfuncT& Knemo, const vecfuncT& Unemo) const;

	/// compute the reconstructed orbitals, and all potentials applied on nemo

	/// to use these potentials in the fock matrix computation they must
	/// be multiplied by the nuclear correlation factor
	/// @param[in]	nemo	the nemo orbitals
	/// @param[out]	psi		the reconstructed, full orbitals
	/// @param[out]	Jnemo	Coulomb operator applied on the nemos
	/// @param[out]	Knemo	exchange operator applied on the nemos
	/// @param[out]	pcmnemo	PCM (solvent) potential applied on the nemos
	/// @param[out]	Unemo	regularized nuclear potential applied on the nemos
	void compute_nemo_potentials(const vecfuncT& nemo, vecfuncT& psi,
			vecfuncT& Jnemo, vecfuncT& Knemo, vecfuncT& pcmnemo,
			vecfuncT& Unemo) const;

	/// return the Coulomb potential
	real_function_3d get_coulomb_potential(const vecfuncT& psi) const;

	/// compute the incomplete hessian

	/// incomplete hessian is the nuclear-nuclear contribution, and the
	/// contribution from the second derivative of the nuclear potential,
	/// and also the derivative of the nuclear correlation factor.
	/// i.e. all contributions that *do not* contain the regularized perturbed
	/// density, but it will contain parts of the perturbed density
	Tensor<double> make_incomplete_hessian() const;

    /// compute the complementary incomplete hessian

	/// @param[in]  xi the response functions including the parallel part
    Tensor<double> make_incomplete_hessian_response_part(
            const std::vector<vecfuncT>& xi) const;

	/// compute the constant term for the CPHF equations

	/// mainly all terms with the nuclear correlation factor's derivatives
	vecfuncT make_cphf_constant_term(const size_t iatom, const int iaxis,
	        const vecfuncT& R2nemo, const real_function_3d& rhonemo) const;

public:

	bool is_dft() const {return calc->xc.is_dft();}

	bool do_pcm() const {return calc->param.pcm_data() != "none";}
	
	bool do_ac() const {return calc->param.ac_data() != "none";}

	AC<3> get_ac() const {return ac;}

	bool do_symmetry() const {return (symmetry_projector.get_pointgroup()!="C1");}

private:

	/// localize the nemo orbitals
    vecfuncT localize(const vecfuncT& nemo, const double dconv, const bool randomize) const;

	/// return the threshold for vanishing elements in orbital rotations
    double trantol() const {
        return calc->vtol / std::min(30.0, double(get_calc()->amo.size()));
    }

	template<typename solverT>
	void rotate_subspace(World& world, const tensorT& U, solverT& solver,
			int lo, int nfunc) const;


    void make_plots(const real_function_3d &f,const std::string &name="function")const{
        double width = FunctionDefaults<3>::get_cell_min_width()/2.0 - 1.e-3;
        plot_plane(world,f,name);
        coord_3d start(0.0); start[0]=-width;
        coord_3d end(0.0); end[0]=width;
        plot_line(("line_"+name).c_str(),1000,start,end,f);
    }

    /// save a function
    template<typename T, size_t NDIM>
    void save_function(const std::vector<Function<T,NDIM> >& f, const std::string name) const;

    /// load a function
    template<typename T, size_t NDIM>
    void load_function(std::vector<Function<T,NDIM> >& f, const std::string name) const;

};

/// rotate the KAIN subspace (cf. SCF.cc)
template<typename solverT>
void Nemo::rotate_subspace(World& world, const tensorT& U, solverT& solver,
        int lo, int nfunc) const {
    std::vector < std::vector<Function<double, 3> > > &ulist = solver.get_ulist();
    std::vector < std::vector<Function<double, 3> > > &rlist = solver.get_rlist();
    for (unsigned int iter = 0; iter < ulist.size(); ++iter) {
        vecfuncT& v = ulist[iter];
        vecfuncT& r = rlist[iter];
        vecfuncT vnew = transform(world, vecfuncT(&v[lo], &v[lo + nfunc]), U,
                trantol(), false);
        vecfuncT rnew = transform(world, vecfuncT(&r[lo], &r[lo + nfunc]), U,
                trantol(), true);

        world.gop.fence();
        for (int i=0; i<nfunc; i++) {
            v[i] = vnew[i];
            r[i] = rnew[i];
        }
    }
    world.gop.fence();
}

/// save a function
template<typename T, size_t NDIM>
void Nemo::save_function(const std::vector<Function<T,NDIM> >& f, const std::string name) const {
    if (world.rank()==0) print("saving vector of functions",name);
    archive::ParallelOutputArchive ar(world, name.c_str(), 1);
    ar & f.size();
    for (const Function<T,NDIM>& ff:f)  ar & ff;
}

/// save a function
template<typename T, size_t NDIM>
void Nemo::load_function(std::vector<Function<T,NDIM> >& f, const std::string name) const {
    if (world.rank()==0) print("loading vector of functions",name);
    archive::ParallelInputArchive ar(world, name.c_str(), 1);
    std::size_t fsize=0;
    ar & fsize;
    f.resize(fsize);
    for (std::size_t i=0; i<fsize; ++i) ar & f[i];
}

}

#endif /* NEMO_H_ */
<|MERGE_RESOLUTION|>--- conflicted
+++ resolved
@@ -154,13 +154,8 @@
 			const std::pair<std::string,double> ncf_parameter) {
 
 	    // construct the nuclear correlation factor:
-<<<<<<< HEAD
 	    if (not ncf) {
-	    	ncf=create_nuclear_correlation_factor(world, molecule, pm, inputline);
-=======
-	    if (not nuclear_correlation) {
 	    	nuclear_correlation=create_nuclear_correlation_factor(world, molecule, pm, ncf_parameter);
->>>>>>> c9efc6de
 	    }
 
 	    // re-project the ncf
