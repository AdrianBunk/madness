/*
 * TDHF.h
 *
 *  Created on: Aug 11, 2016
 *      Author: kottmanj
 */

#ifndef SRC_APPS_CHEM_TDHF_H_
#define SRC_APPS_CHEM_TDHF_H_

#include "CCStructures.h"
#include "nemo.h"
#include "projector.h"
#include "SCFOperators.h"
#include <math.h>
#include "GuessFactory.h"



namespace madness {

/// The TDHF class
/// solves CIS/TDA equations and hopefully soon the full TDHF/TDDFT equations
class TDHF{
public:
	/// the TDHF parameter class
	struct Parameters{

		// disable default constructor (need scf information)
		Parameters();
		Parameters(const std::shared_ptr<SCF>& scf);
		Parameters(const std::shared_ptr<SCF>& scf, const std::string& input);

		/// assign default for everything that has not been assigned from file:
		void complete_with_defaults(const std::shared_ptr<SCF>& scf);

		/// reads parameters in from file
		/// parameters are given between key and end keywords
		/// filename default is "input"
		void read_from_file(const std::string input, const std::string& key = "response");

		bool assign_bool(std::ifstream& s)const{
			std::string tmp;
			s>>tmp;
			return assign_bool(tmp);
		}
		bool assign_bool(std::string& s)const{
			if(s=="0" or s=="false" or s=="f") return false;
			else return true;
		}

		bool debug=false;
		bool plot=false;
		bool no_compute=false;

		/// full linear-response (TDHF/TDDFT) or Tamm-Dancoff (CIS/DFT-TDA)
		std::string calculation="cis"; // possible: cis and tdhf (dft part is controlled throught moldft parameters)

		/// the threshold for the CIS calculation
		double thresh=FunctionDefaults<3>::get_thresh();
		double thresh_op=-1.0; // i.e. uninitialized;
		///Smallest length scale to resolve
		double lo=1.e-10;

		/// make parameters for convolution operator
		typename CCConvolutionOperator::Parameters get_ccc_parameters()const{
			typename CCConvolutionOperator::Parameters result;
			result.freeze=freeze;
			result.lo=lo;
			result.thresh_op=thresh_op;
			result.gamma=1.0;
			return result;
		}

		/// the number of frozen occupied orbitals (not taken into account for response)
		int freeze=0;

		/// excitations which will be read from disk
		std::vector<size_t> restart;

		/// The number of occupied orbitals which are used to create the virtuals for the guess
		/// <= 0 means that all orbitals will be used
		int guess_occ_to_virt=5;

		/// The number of excitation vectors for which the alorithm will solve
		int excitations=1;
		/// The number of guess_excitation vectors for the first iterations
		int guess_excitations=-1;
		/// The number of excitation vectors which will be iterated parallel
		int iterating_excitations=-1;

		/// determine how the virtuals for the guess are constructed: scf, external, custom, dipole, quadrupole
		/// scf: read in the ao set from scf (scales with system size)
		/// external: read in virtuals from disk
		/// custom or predefined strings like dipole, dipole+, ... : create virtuals form occupied orbitals by multiplying with polynomials
		/// |v> = |occ>*poly
		/// if custom is chosen:
		/// the polynomials can be determined by: exop x n1 y n2 z n3 c n4, x n11 ... x n44, ...  which will be n4*x^n1*y^n2*z^n3 + n44*x^n11* ...
		/// e.g. for a dipole guess enter the exop keyword 3 times as:
		/// exop x 1.0
		/// exop y 1.0
		/// exop z 1.0
		/// the options dipole, dipole+, dipole+diffuse and quadrupole give predefined exops without explicitly stating them
		/// see the end of TDHF.cc for predefined keys
		std::string guess_excitation_operators="dipole+";

		/// add center of mass functions determined by the homo-energy
		/// will add s,px,py,pz functions in the center of mass with exponent: -(e_homo/c) and c=guess_cm is the value of this parameter
		double guess_cm=2.0;

		/// use the diagonal approximation for the guess (only e_a -e_i terms in CIS matrix)
		/// much faster
		bool guess_diag=true;

		/// determine active orbitals in guess (for all inactive orbitals only the diagonal  e_a-e_i term is computed in the guess
		/// guess_active_orbitals=0 is the same as guess_diag
		int guess_active_orbitals=0;


		/// convergence for the excitation vectors
		double guess_dconv=-1.0;
		double dconv=-1.0;
		/// convergence for the excitation energy
		double guess_econv=-1.0;
		double econv=-1.0;

		/// store the potential for orthogonalizations or recalculate it
		bool store_potential=true;

		/// maximum number of iterations in the final iterations
		size_t maxiter=25;
		/// maximum number of guess iterations (pre iterate guess functions)
		size_t guess_maxiter=0;
		/// Vector of strings which contains the polynomial excitation operators
		/// For this to be used the tda_guess key has to be "custom"
		/// The strings are given in a format like: "c c1 x x1 y y1 z z1, c c2 x x2 y y2 z z2, ..." which will be interpreted as: c1*x^x1*y^y1*z^z1 + c2*x^x2*y^y2*z^z2 + ....
		std::vector<std::string> exops;
		/// smoothing exponent
		/// every exop is multiplied with e^(-exponent*r2) to avoid noise at the boundaries
		double damping_width=0.0;

		/// calculate triplet excitation energies (only works for CIS)
		bool triplet=false;

		/// use kain (kain subspace<=0 == no kain, kain_subspace==1 should have the same effect)
		int kain_subspace=8;

		/// general new key/value pair for convenience in development
		std::map<std::string,std::string> generalkeyval;

		void print(World& world) const;

	}; // end of parameter class

	TDHF(World & world,const Nemo &nemo, const std::string& input="input");
	TDHF(World & world,const Nemo &nemo, const Parameters& param);
	virtual
	~TDHF();

	/// plot planes and cubes
	void plot(const vector_real_function_3d& vf, const std::string& name)const;

	/// sort the xfunctions according to their excitation energy and name the excitation energies accordingly
	std::vector<CC_vecfunction> sort_xfunctions(std::vector<CC_vecfunction> x)const;

	/// print information
	void print_xfunctions(const std::vector<CC_vecfunction> & f, const bool& fullinfo=false)const;

	/// Initialize the CIS functions

	/// @param[in\out] on input the already obtained guess functions (or empty vector), on output new guess functions are added
	void initialize(std::vector<CC_vecfunction> &start)const;

	/// Solve the CIS equations

	/// @param[in/out] CC_vecfunction
	/// on input the guess functions (if empty or not enough the a guess will be generated)
	/// on output the solution
	std::vector<CC_vecfunction> solve_cis()const;

	std::vector<CC_vecfunction> solve_cis(std::vector<CC_vecfunction>& start) const;

	/// Solve TDHF equations (not ready)
	void solve_tdhf(std::vector<CC_vecfunction>& guess)const;
	/// iterate the CIS guess vectors
	/// @param[in,out] x: on input the guess, on output the iterated guess
	/// see CC_Structures.h CCParameters class for convergence criteria
	bool iterate_cis_guess_vectors(std::vector<CC_vecfunction> &x)const;
	/// iterate the final CIS vectors
	/// @param[in,out] x: on input the guess, on output the iterated guess
	/// see CC_Structures.h CCParameters class for convergence criteria
	bool iterate_cis_final_vectors(std::vector<CC_vecfunction> &x)const;
	/// General function to iterate vectors
	/// @param[in,out] x: the CIS (or TDHF x) functions
	/// @param[in,out] the TDHF y functions (empty for CIS)
	/// @param[in] iterate_y, if true the y equation for TDHF is iterated
	/// @param[in] dconv: wavefunction convergence (for the vector norm of the vectorfunction)
	/// @param[in] econv: Energy convergece
	/// @param[in] iter: maximum number of iterations
	/// @param[in] kain: use kain if true (kainsubspace is controlled over CCParameters class)
	bool iterate_vectors(std::vector<CC_vecfunction> &x,const std::vector<CC_vecfunction> &y,bool iterate_y,const double dconv, const double econv, const double iter, const bool kain)const;
	/// Apply the Greens function to a vector of vectorfunction with a given potential
	/// @param[in] x: the vector of vectorfunctions where G will be applied to
	/// @param[in] V: the vector of potentials to the vectorfunctions, will be cleared afterwards (potentials are all potentials excpet the nuclear: 2J - K + Q(2pJ - pK)
	/// @param[out] the vectorfunctions after G has been applied
	/// the energy is assumed to be stored in the CC_vecfunctions member omega
	/// the wavefunction error is stored in the CC_vecfunctions member current_error
<<<<<<< HEAD
	std::vector<vecfuncT> apply_G(std::vector<CC_vecfunction> &x,std::vector<vecfuncT> &V)const;
	/// Guess for TDHF y functions (not ready)
	std::vector<CC_vecfunction> make_y_guess(const std::vector<CC_vecfunction> & x, std::vector<CC_vecfunction> & y)const;

	std::vector<CC_vecfunction> make_symmetrized_guess() const;

	/// Make the CIS Guess
	/// the type of guess is  ontrolled over the tda_guess keyword in the CCParameters class (CC_Structures.h)
	std::vector<CC_vecfunction> make_guess()const;
	/// Guess only takes the Homos into account
	/// Guess functions are created from the application of the excitation operators (see tda_guess keyword)
	/// applied to the Homo orbital and to the Homo-1 ... Homo-N orbital with N=tda_guess_orbitals parameter
	/// With this we can get more irreps without the need for large polynomials
	std::vector<CC_vecfunction> make_homo_guess()const;
=======
	std::vector<vector_real_function_3d> apply_G(std::vector<CC_vecfunction> &x,std::vector<vector_real_function_3d> &V)const;
	/// Make the old CIS Guess
	/// the routine is now used to create virtuals
	std::vector<CC_vecfunction> make_old_guess(const vector_real_function_3d& f)const;

	/// Create a set of virtual orbitals for the initial guess
	vector_real_function_3d make_virtuals() const;

	/// multiply excitation operators defined in the parameters with the seed functions
	/// @param[in] the seeds, define the function which are multiplied by the excitation operators
	/// @param[in] use_trigo, if false polynomials are used for excitation operators, else trigonometric functions (i.e. x^2y vs sin^2(x)*sin(y))
	/// Trigonometric functions are prefered since they are bounded (no weird behaviour at the boundaries for large exponents)
	vector_real_function_3d apply_excitation_operators(const vector_real_function_3d& seed,const bool& use_trigo=true) const;

	/// make the initial guess by explicitly diagonalizing a CIS matrix with virtuals from the make_virtuals routine
	vector<CC_vecfunction> make_guess_from_initial_diagonalization() const;
	/// canonicalize a set of orbitals (here the virtuals for the guess)
	vector_real_function_3d canonicalize(const vector_real_function_3d& v)const;
	/// compute the CIS matrix for a given set of virtuals
	Tensor<double> make_cis_matrix(const vector_real_function_3d virtuals)const;

>>>>>>> 397af844
	/// initialize the excitation functions
	bool
	initialize_singles(CC_vecfunction &singles,const FuncType type,const int ex) const;


	/// Make the potentials to a given vector of vecfunctions (excitations)
	/// @param[in] The vector of excitations
	/// @param[out] The potentials
	std::vector<vector_real_function_3d> make_potentials(const std::vector<CC_vecfunction> &x)const;
	//    /// Make the CIS potential for a single excitation vector
	//	vecfuncT get_cis_potential(const CC_vecfunction& x) const {
	//		return CCOPS.make_cis_potential(x);
	//	}
	/// Make the TDA potential for a single excitation vector
	vector_real_function_3d get_tda_potential(const CC_vecfunction &x)const;
	/// Make the TDHF potential (not ready)
	std::vector<vector_real_function_3d> make_tdhf_potentials(std::vector<CC_vecfunction> &x,const std::vector<CC_vecfunction> &y)const;
	/// orthonormalize a vector of excitations
	/// @param[in,out] input: the excitations, output: the orthonormalized excitations
	/// @param[in] input: the potentials, if empty the potentials will be recalculated but NOT stored
	/// output: the transformed potentials
	void orthonormalize(std::vector<CC_vecfunction> &x,std::vector<vector_real_function_3d> &V)const;
	/// Calculate the perturbed fock matrix for a given vector of excitations
	/// @param[in] input: the excitations
	/// @param[in] input: the potentials, if empty the potentials will be recalculated but NOT stored
	Tensor<double> make_perturbed_fock_matrix(const std::vector<CC_vecfunction> &x, const std::vector<vector_real_function_3d> &V)const;
	Tensor<double> make_overlap_matrix(const std::vector<CC_vecfunction> &x)const;
	std::vector<vector_real_function_3d> transform(const std::vector<vector_real_function_3d> &x,const madness::Tensor<double> U) const{
		std::vector<CC_vecfunction> tmp;
		for(const auto& xi:x) tmp.push_back(CC_vecfunction(xi));
		std::vector<CC_vecfunction> tmp2= transform(tmp,U);
		std::vector<vector_real_function_3d> result;
		for(const auto&xi:tmp2) result.push_back(xi.get_vecfunction());
		return result;
	}
	/// Interface to the SCF.h fock_transform function
	std::vector<CC_vecfunction> transform(const std::vector<CC_vecfunction> &x,const madness::Tensor<double> U) const;


	/// Helper function to initialize the const mo_bra and ket elements
	CC_vecfunction make_mo_bra(const Nemo &nemo) const {
		vector_real_function_3d tmp = mul(world, nemo.nuclear_correlation->square(),
				nemo.get_calc()->amo);
		set_thresh(world, tmp, parameters.thresh);
		truncate(world,tmp);
		reconstruct(world,tmp);
		CC_vecfunction mo_bra(tmp, HOLE);
		return mo_bra;
	}

	CC_vecfunction make_mo_ket(const Nemo&nemo) const {
		vector_real_function_3d tmp = nemo.get_calc()->amo;
		set_thresh(world, tmp, parameters.thresh);
		truncate(world,tmp);
		reconstruct(world,tmp);
		CC_vecfunction mo_ket(tmp, HOLE);
		return mo_ket;
	}

	double get_orbital_energy(const size_t i)const{
		return nemo.get_calc()->aeps(i);
	}

	/// convenience
	vector_real_function_3d make_bra(const CC_vecfunction &ket)const{
		return make_bra(ket.get_vecfunction());
	}
	real_function_3d make_bra(const real_function_3d &ket)const{
		vector_real_function_3d v(1,ket);
		return make_bra(v).front();

	}
	/// maybe move this into nuclear_correlation class ?
	vector_real_function_3d make_bra(const vector_real_function_3d &ket)const{
		CCTimer time(world,"Make Bra");
		real_function_3d nucf = nemo.nuclear_correlation ->square();
		vector_real_function_3d result= mul(world,nucf,ket);
		time.info(parameters.debug);
		return result;
	}

	template<typename T, size_t NDIM>
	bool load_function(Function<T, NDIM>& f, const std::string name) const {
		bool exists = archive::ParallelInputArchive::exists(world,name.c_str());
		if(exists){
			if (world.rank() == 0) print("loading function", name);
			archive::ParallelInputArchive ar(world, name.c_str());
			ar & f;
			f.print_size(name);
			return true;
		}else return false;
	}

	const vector_real_function_3d get_active_mo_ket()const{
		vector_real_function_3d result;
		for(size_t i=parameters.freeze;i<mo_ket_.size();i++) result.push_back(mo_ket_(i).function);
		return result;
	}
	const vector_real_function_3d get_active_mo_bra()const{
		vector_real_function_3d result;
		for(size_t i=parameters.freeze;i<mo_ket_.size();i++) result.push_back(mo_bra_(i).function);
		return result;
	}

	/// compute the oscillator strength in the length representation

	/// the oscillator strength is given by
	/// \f[
	/// f = 2/3 * \omega |<x | \vec \mu | i >| ^2 * 2
	/// \f]
	/// where \f$ x \f$ is the excited state, and \f$ i \f$ is the ground state
	/// @param[in]  root    a converged root
	double oscillator_strength_length(const CC_vecfunction& x) const;

	/// compute the oscillator strength in the velocity representation

	/// the oscillator strength is given by
	/// \f[
	/// f = 2/(3 * \omega) |<x | \vec p | i >| ^2 * 2
	/// \f]
	/// where \f$ x \f$ is the excited state, and \f$ i \f$ is the ground state
	/// @param[in]  root    a converged root
	double oscillator_strength_velocity(const CC_vecfunction& x) const;

	/// analyze the root: oscillator strength and contributions from occupied orbitals
	void analyze(const std::vector<CC_vecfunction> &x) const;
	/// Fock matrix for occupied orbitals
	Tensor<double> F_occ;
	/// The MPI Communicator
	World& world;
	/// The Parameters for the Calculations
	const Parameters parameters;
	/// The Nemo structure (convenience)
	const Nemo& nemo;
	/// Operator Structure which can handle intermediates (use for exchange with GS orbitals)
	/// Can be replaced by another potential manager
	CCConvolutionOperator g12;
	/// MO bra and ket
	const CC_vecfunction mo_ket_;
	const CC_vecfunction mo_bra_;
	/// the Projector to the virtual space
	const QProjector<double,3> Q;
	/// the messenger IO
	CCMessenger msg;
	/// converged roots
	mutable std::vector<CC_vecfunction> converged_roots;
	/// stored guess roots roots to feed into the cycle, sorted backwards for easier pop_back calling
	mutable std::vector<CC_vecfunction> guess_roots;
};


} /* namespace madness */

#endif /* SRC_APPS_CHEM_TDHF_H_ */<|MERGE_RESOLUTION|>--- conflicted
+++ resolved
@@ -205,22 +205,6 @@
 	/// @param[out] the vectorfunctions after G has been applied
 	/// the energy is assumed to be stored in the CC_vecfunctions member omega
 	/// the wavefunction error is stored in the CC_vecfunctions member current_error
-<<<<<<< HEAD
-	std::vector<vecfuncT> apply_G(std::vector<CC_vecfunction> &x,std::vector<vecfuncT> &V)const;
-	/// Guess for TDHF y functions (not ready)
-	std::vector<CC_vecfunction> make_y_guess(const std::vector<CC_vecfunction> & x, std::vector<CC_vecfunction> & y)const;
-
-	std::vector<CC_vecfunction> make_symmetrized_guess() const;
-
-	/// Make the CIS Guess
-	/// the type of guess is  ontrolled over the tda_guess keyword in the CCParameters class (CC_Structures.h)
-	std::vector<CC_vecfunction> make_guess()const;
-	/// Guess only takes the Homos into account
-	/// Guess functions are created from the application of the excitation operators (see tda_guess keyword)
-	/// applied to the Homo orbital and to the Homo-1 ... Homo-N orbital with N=tda_guess_orbitals parameter
-	/// With this we can get more irreps without the need for large polynomials
-	std::vector<CC_vecfunction> make_homo_guess()const;
-=======
 	std::vector<vector_real_function_3d> apply_G(std::vector<CC_vecfunction> &x,std::vector<vector_real_function_3d> &V)const;
 	/// Make the old CIS Guess
 	/// the routine is now used to create virtuals
@@ -242,7 +226,6 @@
 	/// compute the CIS matrix for a given set of virtuals
 	Tensor<double> make_cis_matrix(const vector_real_function_3d virtuals)const;
 
->>>>>>> 397af844
 	/// initialize the excitation functions
 	bool
 	initialize_singles(CC_vecfunction &singles,const FuncType type,const int ex) const;
