--- conflicted
+++ resolved
@@ -524,17 +524,10 @@
 
             \param[in] invec The input vector
             \param[out] outvec The action of the operator on \c invec */
-<<<<<<< HEAD
-        void action(const Function<double, NDIM> &invec,
-                    Function<double, NDIM> &outvec) const {
-
-                Function<double, NDIM> f = b*invec;
-=======
         void action(const Function<double, 3> &invec,
                     Function<double, 3> &outvec) const {
 
                 Function<double, 3> f = b*invec;
->>>>>>> 3780439d
                 f.broaden();
                 f.broaden();
                 outvec = invec + G(f);
